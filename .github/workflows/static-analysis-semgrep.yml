name: "Semgrep"

on:
<<<<<<< HEAD
  workflow_dispatch:
=======
  push:
    branches: ["main"]
  pull_request_target: {}
>>>>>>> 9831734a

concurrency:
  group: ${{ github.workflow }}-${{ github.head_ref || github.run_id }}
  cancel-in-progress: true

jobs:
  semgrep:
    name: Analyze Semgrep
    runs-on: ubuntu-latest
    container: returntocorp/semgrep
    if: (github.actor != 'dependabot[bot]')
    steps:
      - uses: actions/checkout@11bd71901bbe5b1630ceea73d27597364c9af683 # v4
      - name: Register workspace path
        if: ${{ github.event.number > 0 }}
        run: git config --global --add safe.directory "$GITHUB_WORKSPACE"

      - name: Checkout Pull Request
        env:
          GITHUB_TOKEN: ${{ secrets.GITHUB_TOKEN }}
        id: checkout
        if: ${{ github.event.number > 0 }}
        run: |
          apk add github-cli
          gh pr checkout ${{ github.event.number }}

      - run: semgrep ci --exclude=test --exclude=test --sarif --output=semgrep.sarif
        env:
          SEMGREP_APP_TOKEN: ${{ secrets.SEMGREP_APP_TOKEN }}

      - name: Upload SARIF file for GitHub Advanced Security Dashboard
        uses: github/codeql-action/upload-sarif@v3
        with:
          sarif_file: semgrep.sarif
        if: ${{ github.event.number == '' && !cancelled() }}<|MERGE_RESOLUTION|>--- conflicted
+++ resolved
@@ -1,13 +1,9 @@
 name: "Semgrep"
 
 on:
-<<<<<<< HEAD
-  workflow_dispatch:
-=======
   push:
     branches: ["main"]
   pull_request_target: {}
->>>>>>> 9831734a
 
 concurrency:
   group: ${{ github.workflow }}-${{ github.head_ref || github.run_id }}

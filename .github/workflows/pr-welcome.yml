--- conflicted
+++ resolved
@@ -1,16 +1,7 @@
 name: PR Welcome Bot
 
 on:
-<<<<<<< HEAD
   workflow_dispatch:
-=======
-  pull_request_target:
-    types: [opened, ready_for_review]
-    branches:
-    - 'main'
-  pull_request_review:
-    types: [submitted, edited]
->>>>>>> 69a9cb98
 
 permissions:
   issues: write

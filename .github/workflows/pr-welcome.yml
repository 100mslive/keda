--- conflicted
+++ resolved
@@ -1,16 +1,12 @@
 name: PR Welcome Bot
 
 on:
-<<<<<<< HEAD
-  workflow_dispatch:
-=======
   pull_request_target:
     types: [opened, ready_for_review]
     branches:
       - "main"
   pull_request_review:
     types: [submitted, edited]
->>>>>>> 9831734a
 
 permissions:
   issues: write

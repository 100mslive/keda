package scalers

import (
	"context"
	"fmt"

	"github.com/go-logr/logr"
	v2 "k8s.io/api/autoscaling/v2"
	corev1 "k8s.io/api/core/v1"
	"k8s.io/apimachinery/pkg/labels"
	"k8s.io/metrics/pkg/apis/external_metrics"
	"sigs.k8s.io/controller-runtime/pkg/client"

	"github.com/kedacore/keda/v2/pkg/scalers/scalersconfig"
	kedautil "github.com/kedacore/keda/v2/pkg/util"
)

type kubernetesWorkloadScaler struct {
	metricType v2.MetricTargetType
	metadata   kubernetesWorkloadMetadata
	kubeClient client.Client
	logger     logr.Logger
}

const (
	kubernetesWorkloadMetricType = "External"
<<<<<<< HEAD
	podSelectorKey               = "podSelector"
	allPodsSelectorKey           = "allPodsSelector"
	valueKey                     = "value"
	activationValueKey           = "activationValue"
=======
>>>>>>> 9831734a
)

var phasesCountedAsTerminated = []corev1.PodPhase{
	corev1.PodSucceeded,
	corev1.PodFailed,
}

type kubernetesWorkloadMetadata struct {
<<<<<<< HEAD
	podSelector     labels.Selector
	allPodsSelector labels.Selector
	namespace       string
	value           float64
	activationValue float64
	scalerIndex     int
=======
	PodSelector     string  `keda:"name=podSelector,     order=triggerMetadata"`
	Value           float64 `keda:"name=value,           order=triggerMetadata, default=0"`
	ActivationValue float64 `keda:"name=activationValue, order=triggerMetadata, default=0"`

	namespace      string
	triggerIndex   int
	podSelector    labels.Selector
	asMetricSource bool
}

func (m *kubernetesWorkloadMetadata) Validate() error {
	if m.Value <= 0 && !m.asMetricSource {
		return fmt.Errorf("value must be a float greater than 0")
	}

	return nil
>>>>>>> 9831734a
}

// NewKubernetesWorkloadScaler creates a new kubernetesWorkloadScaler
func NewKubernetesWorkloadScaler(kubeClient client.Client, config *scalersconfig.ScalerConfig) (Scaler, error) {
	metricType, err := GetMetricTargetType(config)
	if err != nil {
		return nil, fmt.Errorf("error getting scaler metric type: %w", err)
	}

	meta, err := parseKubernetesWorkloadMetadata(config)
	if err != nil {
		return nil, fmt.Errorf("error parsing kubernetes workload metadata: %w", err)
	}

	return &kubernetesWorkloadScaler{
		metricType: metricType,
		metadata:   meta,
		kubeClient: kubeClient,
		logger:     InitializeLogger(config, "kubernetes_workload_scaler"),
	}, nil
}

func parseKubernetesWorkloadMetadata(config *scalersconfig.ScalerConfig) (kubernetesWorkloadMetadata, error) {
	meta := kubernetesWorkloadMetadata{}
	meta.namespace = config.ScalableObjectNamespace
<<<<<<< HEAD
	podSelector, err := labels.Parse(config.TriggerMetadata[podSelectorKey])
	if err != nil || podSelector.String() == "" {
		return nil, fmt.Errorf("invalid pod selector")
	}
	meta.podSelector = podSelector
	meta.allPodsSelector, err = labels.Parse(config.TriggerMetadata[allPodsSelectorKey])
	if err != nil || meta.allPodsSelector.String() == "" {
		return nil, fmt.Errorf("invalid all pods selector")
	}
	value, err := strconv.ParseFloat(config.TriggerMetadata[valueKey], 64)
	if err != nil || value == 0 {
		return nil, fmt.Errorf("value must be a float greater than 0")
=======
	meta.triggerIndex = config.TriggerIndex
	meta.asMetricSource = config.AsMetricSource

	err := config.TypedConfig(&meta)
	if err != nil {
		return meta, fmt.Errorf("error parsing kubernetes workload metadata: %w", err)
>>>>>>> 9831734a
	}

	selector, err := labels.Parse(meta.PodSelector)
	if err != nil {
		return meta, fmt.Errorf("error parsing pod selector: %w", err)
	}
	meta.podSelector = selector

	return meta, nil
}

func (s *kubernetesWorkloadScaler) Close(context.Context) error {
	return nil
}

// GetMetricSpecForScaling returns the metric spec for the HPA
func (s *kubernetesWorkloadScaler) GetMetricSpecForScaling(context.Context) []v2.MetricSpec {
	metricName := kedautil.NormalizeString(fmt.Sprintf("workload-%s", s.metadata.namespace))
	externalMetric := &v2.ExternalMetricSource{
		Metric: v2.MetricIdentifier{
			Name: GenerateMetricNameWithIndex(s.metadata.triggerIndex, metricName),
		},
		Target: GetMetricTargetMili(s.metricType, s.metadata.Value),
	}
	metricSpec := v2.MetricSpec{External: externalMetric, Type: kubernetesWorkloadMetricType}
	return []v2.MetricSpec{metricSpec}
}

// GetMetricsAndActivity returns value for a supported metric
func (s *kubernetesWorkloadScaler) GetMetricsAndActivity(ctx context.Context, metricName string) ([]external_metrics.ExternalMetricValue, bool, error) {
	pods, err := s.getMetricValue(ctx)
	if err != nil {
		return []external_metrics.ExternalMetricValue{}, false, fmt.Errorf("error inspecting kubernetes workload: %w", err)
	}

	totalPods, err := s.getTotalValue(ctx)
	if err != nil {
		return []external_metrics.ExternalMetricValue{}, false, fmt.Errorf("error inspecting kubernetes workload: %s", err)
	}

	metric := GenerateMetricInMili(metricName, float64(pods)/float64(totalPods))

<<<<<<< HEAD
	logger := s.logger.WithValues("scaledjob.AllPodsSelector", s.metadata.allPodsSelector)
	logger.Info("Workload", "Value", fmt.Sprintf("%v,%v", pods, totalPods))

	return []external_metrics.ExternalMetricValue{metric}, (float64(pods) / float64(totalPods)) > s.metadata.activationValue, nil
=======
	return []external_metrics.ExternalMetricValue{metric}, float64(pods) > s.metadata.ActivationValue, nil
>>>>>>> 9831734a
}

func (s *kubernetesWorkloadScaler) getMetricValue(ctx context.Context) (int64, error) {
	podList := &corev1.PodList{}
	listOptions := client.ListOptions{
		LabelSelector: s.metadata.podSelector,
		Namespace:     s.metadata.namespace,
	}

	err := s.kubeClient.List(ctx, podList, &listOptions)
	if err != nil {
		return 0, err
	}

	var count int64
	for _, pod := range podList.Items {
		count += getCountValue(pod)
	}

	return count, nil
}

func (s *kubernetesWorkloadScaler) getTotalValue(ctx context.Context) (int64, error) {
	podList := &corev1.PodList{}
	listOptions := client.ListOptions{}
	listOptions.LabelSelector = s.metadata.allPodsSelector
	listOptions.Namespace = s.metadata.namespace
	opts := []client.ListOption{
		&listOptions,
	}

	err := s.kubeClient.List(ctx, podList, opts...)
	if err != nil {
		return 0, err
	}

	var count int64
	for _, pod := range podList.Items {
		count += getCountValue(pod)
	}
	if count == 0 {
		count = 1
	}

	return count, nil
}

func getCountValue(pod corev1.Pod) int64 {
	for _, ignore := range phasesCountedAsTerminated {
		if pod.Status.Phase == ignore {
			return 0
		}
	}
	return 1
}<|MERGE_RESOLUTION|>--- conflicted
+++ resolved
@@ -24,13 +24,6 @@
 
 const (
 	kubernetesWorkloadMetricType = "External"
-<<<<<<< HEAD
-	podSelectorKey               = "podSelector"
-	allPodsSelectorKey           = "allPodsSelector"
-	valueKey                     = "value"
-	activationValueKey           = "activationValue"
-=======
->>>>>>> 9831734a
 )
 
 var phasesCountedAsTerminated = []corev1.PodPhase{
@@ -39,14 +32,6 @@
 }
 
 type kubernetesWorkloadMetadata struct {
-<<<<<<< HEAD
-	podSelector     labels.Selector
-	allPodsSelector labels.Selector
-	namespace       string
-	value           float64
-	activationValue float64
-	scalerIndex     int
-=======
 	PodSelector     string  `keda:"name=podSelector,     order=triggerMetadata"`
 	Value           float64 `keda:"name=value,           order=triggerMetadata, default=0"`
 	ActivationValue float64 `keda:"name=activationValue, order=triggerMetadata, default=0"`
@@ -63,7 +48,6 @@
 	}
 
 	return nil
->>>>>>> 9831734a
 }
 
 // NewKubernetesWorkloadScaler creates a new kubernetesWorkloadScaler
@@ -89,27 +73,12 @@
 func parseKubernetesWorkloadMetadata(config *scalersconfig.ScalerConfig) (kubernetesWorkloadMetadata, error) {
 	meta := kubernetesWorkloadMetadata{}
 	meta.namespace = config.ScalableObjectNamespace
-<<<<<<< HEAD
-	podSelector, err := labels.Parse(config.TriggerMetadata[podSelectorKey])
-	if err != nil || podSelector.String() == "" {
-		return nil, fmt.Errorf("invalid pod selector")
-	}
-	meta.podSelector = podSelector
-	meta.allPodsSelector, err = labels.Parse(config.TriggerMetadata[allPodsSelectorKey])
-	if err != nil || meta.allPodsSelector.String() == "" {
-		return nil, fmt.Errorf("invalid all pods selector")
-	}
-	value, err := strconv.ParseFloat(config.TriggerMetadata[valueKey], 64)
-	if err != nil || value == 0 {
-		return nil, fmt.Errorf("value must be a float greater than 0")
-=======
 	meta.triggerIndex = config.TriggerIndex
 	meta.asMetricSource = config.AsMetricSource
 
 	err := config.TypedConfig(&meta)
 	if err != nil {
 		return meta, fmt.Errorf("error parsing kubernetes workload metadata: %w", err)
->>>>>>> 9831734a
 	}
 
 	selector, err := labels.Parse(meta.PodSelector)
@@ -145,21 +114,9 @@
 		return []external_metrics.ExternalMetricValue{}, false, fmt.Errorf("error inspecting kubernetes workload: %w", err)
 	}
 
-	totalPods, err := s.getTotalValue(ctx)
-	if err != nil {
-		return []external_metrics.ExternalMetricValue{}, false, fmt.Errorf("error inspecting kubernetes workload: %s", err)
-	}
+	metric := GenerateMetricInMili(metricName, float64(pods))
 
-	metric := GenerateMetricInMili(metricName, float64(pods)/float64(totalPods))
-
-<<<<<<< HEAD
-	logger := s.logger.WithValues("scaledjob.AllPodsSelector", s.metadata.allPodsSelector)
-	logger.Info("Workload", "Value", fmt.Sprintf("%v,%v", pods, totalPods))
-
-	return []external_metrics.ExternalMetricValue{metric}, (float64(pods) / float64(totalPods)) > s.metadata.activationValue, nil
-=======
 	return []external_metrics.ExternalMetricValue{metric}, float64(pods) > s.metadata.ActivationValue, nil
->>>>>>> 9831734a
 }
 
 func (s *kubernetesWorkloadScaler) getMetricValue(ctx context.Context) (int64, error) {
@@ -182,31 +139,6 @@
 	return count, nil
 }
 
-func (s *kubernetesWorkloadScaler) getTotalValue(ctx context.Context) (int64, error) {
-	podList := &corev1.PodList{}
-	listOptions := client.ListOptions{}
-	listOptions.LabelSelector = s.metadata.allPodsSelector
-	listOptions.Namespace = s.metadata.namespace
-	opts := []client.ListOption{
-		&listOptions,
-	}
-
-	err := s.kubeClient.List(ctx, podList, opts...)
-	if err != nil {
-		return 0, err
-	}
-
-	var count int64
-	for _, pod := range podList.Items {
-		count += getCountValue(pod)
-	}
-	if count == 0 {
-		count = 1
-	}
-
-	return count, nil
-}
-
 func getCountValue(pod corev1.Pod) int64 {
 	for _, ignore := range phasesCountedAsTerminated {
 		if pod.Status.Phase == ignore {

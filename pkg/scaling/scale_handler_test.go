/*
Copyright 2021 The KEDA Authors

Licensed under the Apache License, Version 2.0 (the "License");
you may not use this file except in compliance with the License.
You may obtain a copy of the License at

    http://www.apache.org/licenses/LICENSE-2.0

Unless required by applicable law or agreed to in writing, software
distributed under the License is distributed on an "AS IS" BASIS,
WITHOUT WARRANTIES OR CONDITIONS OF ANY KIND, either express or implied.
See the License for the specific language governing permissions and
limitations under the License.
*/

package scaling

/*

import (
	"context"
	"errors"
	"fmt"
	"strings"
	"sync"
	"testing"
	"time"

	"github.com/expr-lang/expr"
	"github.com/stretchr/testify/assert"
	"go.uber.org/mock/gomock"
	appsv1 "k8s.io/api/apps/v1"
	v2 "k8s.io/api/autoscaling/v2"
	batchv1 "k8s.io/api/batch/v1"
	v1 "k8s.io/api/core/v1"
	"k8s.io/apimachinery/pkg/api/resource"
	metav1 "k8s.io/apimachinery/pkg/apis/meta/v1"
	"k8s.io/apimachinery/pkg/types"
	"k8s.io/client-go/tools/record"
	"k8s.io/metrics/pkg/apis/external_metrics"

	kedav1alpha1 "github.com/kedacore/keda/v2/apis/keda/v1alpha1"
	"github.com/kedacore/keda/v2/pkg/mock/mock_client"
	mock_scalers "github.com/kedacore/keda/v2/pkg/mock/mock_scaler"
	"github.com/kedacore/keda/v2/pkg/mock/mock_scaling/mock_executor"
	"github.com/kedacore/keda/v2/pkg/scalers"
	"github.com/kedacore/keda/v2/pkg/scalers/scalersconfig"
	"github.com/kedacore/keda/v2/pkg/scaling/cache"
	"github.com/kedacore/keda/v2/pkg/scaling/cache/metricscache"
)

const testNamespaceGlobal = "testNamespace"
const compositeMetricNameGlobal = "composite-metric"
const testNameGlobal = "testName"

func TestGetScaledObjectMetrics_DirectCall(t *testing.T) {
	scaledObjectName := testNameGlobal
	scaledObjectNamespace := testNamespaceGlobal
	metricName := "test-metric-name"
	longPollingInterval := int32(300)

	ctrl := gomock.NewController(t)
	recorder := record.NewFakeRecorder(1)
	mockClient := mock_client.NewMockClient(ctrl)
	mockExecutor := mock_executor.NewMockScaleExecutor(ctrl)

	metricsSpecs := []v2.MetricSpec{createMetricSpec(10, metricName)}
	metricValue := scalers.GenerateMetricInMili(metricName, float64(10))

	metricsRecord := map[string]metricscache.MetricsRecord{}
	metricsRecord[metricName] = metricscache.MetricsRecord{
		IsActive:    true,
		Metric:      []external_metrics.ExternalMetricValue{metricValue},
		ScalerError: nil,
	}

	scaler := mock_scalers.NewMockScaler(ctrl)
	// we are going to query metrics directly
	scalerConfig := scalersconfig.ScalerConfig{TriggerUseCachedMetrics: false}
	factory := func() (scalers.Scaler, *scalersconfig.ScalerConfig, error) {
		return scaler, &scalerConfig, nil
	}

	scaledObject := kedav1alpha1.ScaledObject{
		ObjectMeta: metav1.ObjectMeta{
			Name:      scaledObjectName,
			Namespace: scaledObjectNamespace,
		},
		Spec: kedav1alpha1.ScaledObjectSpec{
			ScaleTargetRef: &kedav1alpha1.ScaleTarget{
				Name: "test",
			},
			PollingInterval: &longPollingInterval,
		},
		Status: kedav1alpha1.ScaledObjectStatus{
			ScaleTargetGVKR: &kedav1alpha1.GroupVersionKindResource{
				Group: "apps",
				Kind:  "Deployment",
			},
		},
	}

	scalerCache := cache.ScalersCache{
		ScaledObject: &scaledObject,
		Scalers: []cache.ScalerBuilder{{
			Scaler:       scaler,
			ScalerConfig: scalerConfig,
			Factory:      factory,
		}},
		Recorder: recorder,
	}

	caches := map[string]*cache.ScalersCache{}
	caches[scaledObject.GenerateIdentifier()] = &scalerCache

	sh := scaleHandler{
		client:                   mockClient,
		scaleLoopContexts:        &sync.Map{},
		scaleExecutor:            mockExecutor,
		globalHTTPTimeout:        time.Duration(1000),
		recorder:                 recorder,
		scalerCaches:             caches,
		scalerCachesLock:         &sync.RWMutex{},
		scaledObjectsMetricCache: metricscache.NewMetricsCache(),
	}

	mockClient.EXPECT().Get(gomock.Any(), gomock.Any(), gomock.Any()).Return(nil)
	scaler.EXPECT().GetMetricSpecForScaling(gomock.Any()).Return(metricsSpecs)
	scaler.EXPECT().GetMetricsAndActivity(gomock.Any(), gomock.Any()).Return([]external_metrics.ExternalMetricValue{metricValue}, true, nil)
	mockExecutor.EXPECT().RequestScale(gomock.Any(), gomock.Any(), gomock.Any(), gomock.Any(), gomock.Any())
	sh.checkScalers(context.TODO(), &scaledObject, &sync.RWMutex{})

	expectNoStatusPatch(ctrl)
	scaler.EXPECT().GetMetricSpecForScaling(gomock.Any()).Return(metricsSpecs)
	// hitting directly GetMetricsAndActivity()
	scaler.EXPECT().GetMetricsAndActivity(gomock.Any(), gomock.Any()).Return([]external_metrics.ExternalMetricValue{metricValue}, true, nil)
	metrics, err := sh.GetScaledObjectMetrics(context.TODO(), scaledObjectName, scaledObjectNamespace, metricName)
	assert.NotNil(t, metrics)
	assert.Nil(t, err)

	scaler.EXPECT().Close(gomock.Any())
	scalerCache.Close(context.Background())
}

func TestGetScaledObjectMetrics_FromCache(t *testing.T) {
	scaledObjectName := "testName2"
	scaledObjectNamespace := "testNamespace2"
	metricName := "test-metric-name2"
	longPollingInterval := int32(300)

	ctrl := gomock.NewController(t)
	recorder := record.NewFakeRecorder(1)
	mockClient := mock_client.NewMockClient(ctrl)
	mockExecutor := mock_executor.NewMockScaleExecutor(ctrl)

	metricsSpecs := []v2.MetricSpec{createMetricSpec(10, metricName)}
	metricValue := scalers.GenerateMetricInMili(metricName, float64(10))

	metricsRecord := map[string]metricscache.MetricsRecord{}
	metricsRecord[metricName] = metricscache.MetricsRecord{
		IsActive:    true,
		Metric:      []external_metrics.ExternalMetricValue{metricValue},
		ScalerError: nil,
	}

	scaler := mock_scalers.NewMockScaler(ctrl)
	// we are going to use cache for metrics values
	scalerConfig := scalersconfig.ScalerConfig{TriggerUseCachedMetrics: true}
	factory := func() (scalers.Scaler, *scalersconfig.ScalerConfig, error) {
		return scaler, &scalerConfig, nil
	}

	scaledObject := kedav1alpha1.ScaledObject{
		ObjectMeta: metav1.ObjectMeta{
			Name:      scaledObjectName,
			Namespace: scaledObjectNamespace,
		},
		Spec: kedav1alpha1.ScaledObjectSpec{
			ScaleTargetRef: &kedav1alpha1.ScaleTarget{
				Name: "test",
			},
			PollingInterval: &longPollingInterval,
		},
		Status: kedav1alpha1.ScaledObjectStatus{
			ScaleTargetGVKR: &kedav1alpha1.GroupVersionKindResource{
				Group: "apps",
				Kind:  "Deployment",
			},
		},
	}

	scalerCache := cache.ScalersCache{
		ScaledObject: &scaledObject,
		Scalers: []cache.ScalerBuilder{{
			Scaler:       scaler,
			ScalerConfig: scalerConfig,
			Factory:      factory,
		}},
		Recorder: recorder,
	}

	caches := map[string]*cache.ScalersCache{}
	caches[scaledObject.GenerateIdentifier()] = &scalerCache

	sh := scaleHandler{
		client:                   mockClient,
		scaleLoopContexts:        &sync.Map{},
		scaleExecutor:            mockExecutor,
		globalHTTPTimeout:        time.Duration(1000),
		recorder:                 recorder,
		scalerCaches:             caches,
		scalerCachesLock:         &sync.RWMutex{},
		scaledObjectsMetricCache: metricscache.NewMetricsCache(),
	}

	mockClient.EXPECT().Get(gomock.Any(), gomock.Any(), gomock.Any()).Return(nil)
	scaler.EXPECT().GetMetricSpecForScaling(gomock.Any()).Return(metricsSpecs)
	scaler.EXPECT().GetMetricsAndActivity(gomock.Any(), gomock.Any()).Return([]external_metrics.ExternalMetricValue{metricValue}, true, nil)
	mockExecutor.EXPECT().RequestScale(gomock.Any(), gomock.Any(), gomock.Any(), gomock.Any(), gomock.Any())
	sh.checkScalers(context.TODO(), &scaledObject, &sync.RWMutex{})

	expectNoStatusPatch(ctrl)
	scaler.EXPECT().GetMetricSpecForScaling(gomock.Any()).Return(metricsSpecs)
	// hitting cache here instead of calling GetMetricsAndActivity()
	metrics, err := sh.GetScaledObjectMetrics(context.TODO(), scaledObjectName, scaledObjectNamespace, metricName)
	assert.NotNil(t, metrics)
	assert.Nil(t, err)

	scaler.EXPECT().Close(gomock.Any())
	scalerCache.Close(context.Background())
}

// TestGetScaledObjectMetrics_InParallel executes
// a request to multiple scalers with a delay.
// The sum off all the scalers is more than the timeout
// but all of them in parallel are recovered in time
func TestGetScaledObjectMetrics_InParallel(t *testing.T) {
	scaledObjectName := testNameGlobal
	scaledObjectNamespace := testNamespaceGlobal
	metricNames := []string{
		"test-metric-name-1",
		"test-metric-name-2",
		"test-metric-name-3",
		"test-metric-name-4",
		"test-metric-name-5",
		"test-metric-name-6",
		"test-metric-name-7",
		"test-metric-name-8",
		"test-metric-name-9",
		"test-metric-name-10",
	}
	metricsName := strings.Join(metricNames, ";")
	longPollingInterval := int32(300)

	ctrl := gomock.NewController(t)
	recorder := record.NewFakeRecorder(1)
	mockClient := mock_client.NewMockClient(ctrl)
	mockExecutor := mock_executor.NewMockScaleExecutor(ctrl)

	scalerCollection := []*mock_scalers.MockScaler{}

	for i := 0; i < len(metricNames); i++ {
		scalerCollection = append(scalerCollection, mock_scalers.NewMockScaler(ctrl))
	}

	metricsSpecFn := func(index int) []v2.MetricSpec {
		return []v2.MetricSpec{createMetricSpec(10, metricNames[index])}
	}
	metricsValueFn := func(index int) []external_metrics.ExternalMetricValue {
		time.Sleep(200 * time.Millisecond)
		return []external_metrics.ExternalMetricValue{scalers.GenerateMetricInMili(metricNames[index], float64(10))}
	}
	scalerConfigFn := func(index int) *scalersconfig.ScalerConfig {
		return &scalersconfig.ScalerConfig{
			TriggerUseCachedMetrics: false,
			TriggerIndex:            index,
		}
	}

	scalerFactoryFn := func(index int) func() (scalers.Scaler, *scalersconfig.ScalerConfig, error) {
		return func() (scalers.Scaler, *scalersconfig.ScalerConfig, error) {
			return scalerCollection[index], scalerConfigFn(index), nil
		}
	}

	scaledObject := kedav1alpha1.ScaledObject{
		ObjectMeta: metav1.ObjectMeta{
			Name:      scaledObjectName,
			Namespace: scaledObjectNamespace,
		},
		Spec: kedav1alpha1.ScaledObjectSpec{
			ScaleTargetRef: &kedav1alpha1.ScaleTarget{
				Name: "test",
			},
			PollingInterval: &longPollingInterval,
			Advanced: &kedav1alpha1.AdvancedConfig{
				ScalingModifiers: kedav1alpha1.ScalingModifiers{
					Target: "1",
				},
			},
		},
		Status: kedav1alpha1.ScaledObjectStatus{
			ScaleTargetGVKR: &kedav1alpha1.GroupVersionKindResource{
				Group: "apps",
				Kind:  "Deployment",
			},
			ExternalMetricNames: metricNames,
		},
	}

	scalerCache := cache.ScalersCache{
		ScaledObject: &scaledObject,
		Scalers:      []cache.ScalerBuilder{},
		Recorder:     recorder,
	}
	for i := 0; i < len(metricNames); i++ {
		scalerCache.Scalers = append(scalerCache.Scalers, cache.ScalerBuilder{
			Scaler:       scalerCollection[i],
			ScalerConfig: *scalerConfigFn(i),
			Factory:      scalerFactoryFn(i),
		})
	}

	caches := map[string]*cache.ScalersCache{}
	caches[scaledObject.GenerateIdentifier()] = &scalerCache

	sh := scaleHandler{
		client:                   mockClient,
		scaleLoopContexts:        &sync.Map{},
		scaleExecutor:            mockExecutor,
		globalHTTPTimeout:        time.Duration(1000),
		recorder:                 recorder,
		scalerCaches:             caches,
		scalerCachesLock:         &sync.RWMutex{},
		scaledObjectsMetricCache: metricscache.NewMetricsCache(),
	}

	mockClient.EXPECT().Get(gomock.Any(), gomock.Any(), gomock.Any()).Return(nil)
	for i := 0; i < len(metricNames); i++ {
		i := i
		scalerCollection[i].EXPECT().GetMetricSpecForScaling(gomock.Any()).Return(metricsSpecFn(i))
		scalerCollection[i].EXPECT().GetMetricsAndActivity(gomock.Any(), gomock.Any()).DoAndReturn(func(ctx context.Context, metricName string) ([]external_metrics.ExternalMetricValue, bool, error) {
			return metricsValueFn(i), true, nil
		})
	}
	mockExecutor.EXPECT().RequestScale(gomock.Any(), gomock.Any(), gomock.Any(), gomock.Any(), gomock.Any())
	assert.Eventually(t, func() bool {
		sh.checkScalers(context.TODO(), &scaledObject, &sync.RWMutex{})
		return true
	}, 1*time.Second, 400*time.Millisecond, "timeout exceeded: scalers not processed in parallel during `checkScalers`")

	expectNoStatusPatch(ctrl)

	for i := 0; i < len(metricNames); i++ {
		i := i
		scalerCollection[i].EXPECT().GetMetricSpecForScaling(gomock.Any()).Return(metricsSpecFn(i))
		scalerCollection[i].EXPECT().GetMetricsAndActivity(gomock.Any(), gomock.Any()).DoAndReturn(func(ctx context.Context, metricName string) ([]external_metrics.ExternalMetricValue, bool, error) {
			return metricsValueFn(i), true, nil
		})
	}
	assert.EventuallyWithT(t, func(c *assert.CollectT) {
		metrics, err := sh.GetScaledObjectMetrics(context.TODO(), scaledObjectName, scaledObjectNamespace, metricsName)
		assert.NotNil(c, metrics)
		assert.Nil(c, err)
	}, 1*time.Second, 400*time.Millisecond, "timeout exceeded: scalers not processed in parallel during `GetScaledObjectMetrics`")

	for i := 0; i < len(metricNames); i++ {
		scalerCollection[i].EXPECT().Close(gomock.Any())
	}
	scalerCache.Close(context.Background())
}

func TestCheckScaledObjectScalersWithError(t *testing.T) {
	ctrl := gomock.NewController(t)
	mockClient := mock_client.NewMockClient(ctrl)
	mockExecutor := mock_executor.NewMockScaleExecutor(ctrl)
	recorder := record.NewFakeRecorder(1)

	metricsSpecs := []v2.MetricSpec{createMetricSpec(1, "metric-name")}

	scaler := mock_scalers.NewMockScaler(ctrl)
	scaler.EXPECT().GetMetricSpecForScaling(gomock.Any()).Return(metricsSpecs)
	scaler.EXPECT().GetMetricsAndActivity(gomock.Any(), gomock.Any()).Return([]external_metrics.ExternalMetricValue{}, false, errors.New("some error"))
	scaler.EXPECT().Close(gomock.Any())

	factory := func() (scalers.Scaler, *scalersconfig.ScalerConfig, error) {
		scaler := mock_scalers.NewMockScaler(ctrl)
		scaler.EXPECT().GetMetricsAndActivity(gomock.Any(), gomock.Any()).Return([]external_metrics.ExternalMetricValue{}, false, errors.New("some error"))
		scaler.EXPECT().Close(gomock.Any())
		return scaler, &scalersconfig.ScalerConfig{}, nil
	}

	scaledObject := kedav1alpha1.ScaledObject{
		ObjectMeta: metav1.ObjectMeta{
			Name:      "test",
			Namespace: "test",
		},
		Spec: kedav1alpha1.ScaledObjectSpec{
			ScaleTargetRef: &kedav1alpha1.ScaleTarget{
				Name: "test",
			},
		},
	}

	scalerCache := cache.ScalersCache{
		Scalers: []cache.ScalerBuilder{{
			Scaler:  scaler,
			Factory: factory,
		}},
		Recorder: recorder,
	}

	caches := map[string]*cache.ScalersCache{}
	caches[scaledObject.GenerateIdentifier()] = &scalerCache

	sh := scaleHandler{
		client:                   mockClient,
		scaleLoopContexts:        &sync.Map{},
		scaleExecutor:            mockExecutor,
		globalHTTPTimeout:        time.Duration(1000),
		recorder:                 recorder,
		scalerCaches:             caches,
		scalerCachesLock:         &sync.RWMutex{},
		scaledObjectsMetricCache: metricscache.NewMetricsCache(),
	}

	isActive, isError, _, activeTriggers, _ := sh.getScaledObjectState(context.TODO(), &scaledObject)
	scalerCache.Close(context.Background())

	assert.Equal(t, false, isActive)
	assert.Equal(t, true, isError)
	assert.Empty(t, activeTriggers)
}

func TestCheckScaledObjectScalersWithTriggerAuthError(t *testing.T) {
	ctrl := gomock.NewController(t)
	mockClient := mock_client.NewMockClient(ctrl)
	mockExecutor := mock_executor.NewMockScaleExecutor(ctrl)
	recorder := record.NewFakeRecorder(1)

	scaler := mock_scalers.NewMockScaler(ctrl)
	scaler.EXPECT().Close(gomock.Any())

	factory := func() (scalers.Scaler, *scalersconfig.ScalerConfig, error) {
		scaler := mock_scalers.NewMockScaler(ctrl)
		scaler.EXPECT().GetMetricsAndActivity(gomock.Any(), gomock.Any()).Return([]external_metrics.ExternalMetricValue{}, false, errors.New("some error"))
		scaler.EXPECT().Close(gomock.Any())
		return scaler, &scalersconfig.ScalerConfig{}, nil
	}

	deployment := appsv1.Deployment{
		ObjectMeta: metav1.ObjectMeta{
			Name:      "deployment-test",
			Namespace: "test",
		},
		Spec: appsv1.DeploymentSpec{
			Template: v1.PodTemplateSpec{
				Spec: v1.PodSpec{
					Containers: []v1.Container{
						{
							Name: "container",
						},
					},
				},
			},
		},
	}

	scaledObject := kedav1alpha1.ScaledObject{
		ObjectMeta: metav1.ObjectMeta{
			Name:      "scaledobject-test",
			Namespace: "test",
		},
		Spec: kedav1alpha1.ScaledObjectSpec{
			ScaleTargetRef: &kedav1alpha1.ScaleTarget{
				Name: deployment.Name,
			},
			Triggers: []kedav1alpha1.ScaleTriggers{
				{
					Name: triggerName1,
					Type: "fake_trig1",
					AuthenticationRef: &kedav1alpha1.AuthenticationRef{
						Name: "triggerauth-test",
					},
				},
			},
		},
		Status: kedav1alpha1.ScaledObjectStatus{
			ScaleTargetGVKR: &kedav1alpha1.GroupVersionKindResource{
				Group: "apps",
				Kind:  "Deployment",
			},
			ExternalMetricNames: []string{metricName1, metricName2},
		},
	}

	triggerAuth := kedav1alpha1.TriggerAuthentication{
		ObjectMeta: metav1.ObjectMeta{
			Name:      "triggerauth-test",
			Namespace: "test",
		},
		Spec: kedav1alpha1.TriggerAuthenticationSpec{
			HashiCorpVault: &kedav1alpha1.HashiCorpVault{
				Address:        "invalid-vault-address",
				Authentication: "token",
				Credential: &kedav1alpha1.Credential{
					Token: "my-token",
				},
				Mount: "kubernetes",
				Role:  "my-role",
				Secrets: []kedav1alpha1.VaultSecret{
					{
						Parameter: "username",
						Key:       "username",
						Path:      "secret_v2/data/my-username-path",
					},
				},
			},
		},
	}

	scalerCache := cache.ScalersCache{
		Scalers: []cache.ScalerBuilder{{
			Scaler:  scaler,
			Factory: factory,
		}},
		Recorder: recorder,
	}

	mockClient.EXPECT().Get(gomock.Any(), types.NamespacedName{Name: deployment.Name, Namespace: deployment.Namespace}, gomock.Any()).SetArg(2, deployment)
	mockClient.EXPECT().Get(gomock.Any(), types.NamespacedName{Name: triggerAuth.Name, Namespace: triggerAuth.Namespace}, gomock.Any()).SetArg(2, triggerAuth)

	sh := scaleHandler{
		client:                   mockClient,
		scaleLoopContexts:        &sync.Map{},
		scaleExecutor:            mockExecutor,
		globalHTTPTimeout:        time.Duration(1000),
		recorder:                 recorder,
		scalerCaches:             map[string]*cache.ScalersCache{},
		scalerCachesLock:         &sync.RWMutex{},
		scaledObjectsMetricCache: metricscache.NewMetricsCache(),
	}

	isActive, isError, _, activeTriggers, _ := sh.getScaledObjectState(context.TODO(), &scaledObject)
	scalerCache.Close(context.Background())

	assert.Equal(t, false, isActive)
	assert.Equal(t, true, isError)
	assert.Empty(t, activeTriggers)

	failureEvent := <-recorder.Events
	assert.Contains(t, failureEvent, "KEDAScalerFailed")
	assert.Contains(t, failureEvent, "unsupported protocol scheme")
}

func TestCheckScaledObjectFindFirstActiveNotIgnoreOthers(t *testing.T) {
	ctrl := gomock.NewController(t)
	mockClient := mock_client.NewMockClient(ctrl)
	mockExecutor := mock_executor.NewMockScaleExecutor(ctrl)
	recorder := record.NewFakeRecorder(1)

	metricsSpecs := []v2.MetricSpec{createMetricSpec(1, "metric-name")}

	activeFactory := func() (scalers.Scaler, *scalersconfig.ScalerConfig, error) {
		scaler := mock_scalers.NewMockScaler(ctrl)
		scaler.EXPECT().GetMetricSpecForScaling(gomock.Any()).Return(metricsSpecs)
		scaler.EXPECT().GetMetricsAndActivity(gomock.Any(), gomock.Any()).Return([]external_metrics.ExternalMetricValue{}, true, nil)
		scaler.EXPECT().Close(gomock.Any())
		return scaler, &scalersconfig.ScalerConfig{}, nil
	}
	activeScaler, _, err := activeFactory()
	assert.Nil(t, err)

	failingFactory := func() (scalers.Scaler, *scalersconfig.ScalerConfig, error) {
		scaler := mock_scalers.NewMockScaler(ctrl)
		scaler.EXPECT().GetMetricsAndActivity(gomock.Any(), gomock.Any()).Return([]external_metrics.ExternalMetricValue{}, false, errors.New("some error"))
		scaler.EXPECT().Close(gomock.Any())
		return scaler, &scalersconfig.ScalerConfig{}, nil
	}
	failingScaler := mock_scalers.NewMockScaler(ctrl)
	failingScaler.EXPECT().GetMetricSpecForScaling(gomock.Any()).Return(metricsSpecs)
	failingScaler.EXPECT().GetMetricsAndActivity(gomock.Any(), gomock.Any()).Return([]external_metrics.ExternalMetricValue{}, false, errors.New("some error"))
	failingScaler.EXPECT().Close(gomock.Any())

	scaledObject := kedav1alpha1.ScaledObject{
		ObjectMeta: metav1.ObjectMeta{
			Name:      "test",
			Namespace: "test",
		},
		Spec: kedav1alpha1.ScaledObjectSpec{
			ScaleTargetRef: &kedav1alpha1.ScaleTarget{
				Name: "test",
			},
		},
	}

	scalers := []cache.ScalerBuilder{{
		Scaler:  activeScaler,
		Factory: activeFactory,
	}, {
		Scaler:  failingScaler,
		Factory: failingFactory,
	}}

	scalerCache := cache.ScalersCache{
		Scalers:  scalers,
		Recorder: recorder,
	}

	caches := map[string]*cache.ScalersCache{}
	caches[scaledObject.GenerateIdentifier()] = &scalerCache

	sh := scaleHandler{
		client:                   mockClient,
		scaleLoopContexts:        &sync.Map{},
		scaleExecutor:            mockExecutor,
		globalHTTPTimeout:        time.Duration(1000),
		recorder:                 recorder,
		scalerCaches:             caches,
		scalerCachesLock:         &sync.RWMutex{},
		scaledObjectsMetricCache: metricscache.NewMetricsCache(),
	}

	isActive, isError, _, activeTriggers, _ := sh.getScaledObjectState(context.TODO(), &scaledObject)
	scalerCache.Close(context.Background())

	assert.Equal(t, true, isActive)
	assert.Equal(t, true, isError)
	assert.Equal(t, []string{"*mock_scalers.MockScaler"}, activeTriggers)
}

func TestIsScaledJobActive(t *testing.T) {
	metricName := "s0-queueLength"
	ctrl := gomock.NewController(t)
	recorder := record.NewFakeRecorder(1)
	// Keep the current behavior
	// Assme 1 trigger only
	scaledJobSingle := createScaledJob(1, 100, "") // testing default = max
	scalerCache := cache.ScalersCache{
		Scalers: []cache.ScalerBuilder{{
			Scaler: createScaler(ctrl, int64(20), int64(2), true, metricName),
			Factory: func() (scalers.Scaler, *scalersconfig.ScalerConfig, error) {
				return createScaler(ctrl, int64(20), int64(2), true, metricName), &scalersconfig.ScalerConfig{}, nil
			},
		}},
		Recorder: recorder,
	}

	caches := map[string]*cache.ScalersCache{}
	caches[scaledJobSingle.GenerateIdentifier()] = &scalerCache

	sh := scaleHandler{
		scaleLoopContexts:        &sync.Map{},
		globalHTTPTimeout:        time.Duration(1000),
		recorder:                 recorder,
		scalerCaches:             caches,
		scalerCachesLock:         &sync.RWMutex{},
		scaledObjectsMetricCache: metricscache.NewMetricsCache(),
	}
<<<<<<< HEAD
	isActive, queueLength, maxValue := sh.isScaledJobActive(context.TODO(), scaledJobSingle, 1, 1)
=======
	// nosemgrep: context-todo
	isActive, isError, queueLength, maxValue := sh.isScaledJobActive(context.TODO(), scaledJobSingle)
>>>>>>> 9831734a
	assert.Equal(t, true, isActive)
	assert.Equal(t, false, isError)
	assert.Equal(t, int64(20), queueLength)
	assert.Equal(t, int64(10), maxValue)
	scalerCache.Close(context.Background())

	// Test the valiation
	scalerTestDatam := []scalerTestData{
		newScalerTestData("s0-queueLength", 100, "max", 20, 1, true, 10, 2, true, 5, 3, true, 7, 4, false, true, false, 20, 20),
		newScalerTestData("queueLength", 100, "min", 20, 1, true, 10, 2, true, 5, 3, true, 7, 4, false, true, false, 5, 2),
		newScalerTestData("messageCount", 100, "avg", 20, 1, true, 10, 2, true, 5, 3, true, 7, 4, false, true, false, 12, 9),
		newScalerTestData("s3-messageCount", 100, "sum", 20, 1, true, 10, 2, true, 5, 3, true, 7, 4, false, true, false, 35, 27),
		newScalerTestData("s10-messageCount", 25, "sum", 20, 1, true, 10, 2, true, 5, 3, true, 7, 4, false, true, false, 35, 25),
	}

	for index, scalerTestData := range scalerTestDatam {
		scaledJob := createScaledJob(scalerTestData.MinReplicaCount, scalerTestData.MaxReplicaCount, scalerTestData.MultipleScalersCalculation)
		scalersToTest := []cache.ScalerBuilder{{
			Scaler: createScaler(ctrl, scalerTestData.Scaler1QueueLength, scalerTestData.Scaler1AverageValue, scalerTestData.Scaler1IsActive, scalerTestData.MetricName),
			Factory: func() (scalers.Scaler, *scalersconfig.ScalerConfig, error) {
				return createScaler(ctrl, scalerTestData.Scaler1QueueLength, scalerTestData.Scaler1AverageValue, scalerTestData.Scaler1IsActive, scalerTestData.MetricName), &scalersconfig.ScalerConfig{}, nil
			},
		}, {
			Scaler: createScaler(ctrl, scalerTestData.Scaler2QueueLength, scalerTestData.Scaler2AverageValue, scalerTestData.Scaler2IsActive, scalerTestData.MetricName),
			Factory: func() (scalers.Scaler, *scalersconfig.ScalerConfig, error) {
				return createScaler(ctrl, scalerTestData.Scaler2QueueLength, scalerTestData.Scaler2AverageValue, scalerTestData.Scaler2IsActive, scalerTestData.MetricName), &scalersconfig.ScalerConfig{}, nil
			},
		}, {
			Scaler: createScaler(ctrl, scalerTestData.Scaler3QueueLength, scalerTestData.Scaler3AverageValue, scalerTestData.Scaler3IsActive, scalerTestData.MetricName),
			Factory: func() (scalers.Scaler, *scalersconfig.ScalerConfig, error) {
				return createScaler(ctrl, scalerTestData.Scaler3QueueLength, scalerTestData.Scaler3AverageValue, scalerTestData.Scaler3IsActive, scalerTestData.MetricName), &scalersconfig.ScalerConfig{}, nil
			},
		}, {
			Scaler: createScaler(ctrl, scalerTestData.Scaler4QueueLength, scalerTestData.Scaler4AverageValue, scalerTestData.Scaler4IsActive, scalerTestData.MetricName),
			Factory: func() (scalers.Scaler, *scalersconfig.ScalerConfig, error) {
				return createScaler(ctrl, scalerTestData.Scaler4QueueLength, scalerTestData.Scaler4AverageValue, scalerTestData.Scaler4IsActive, scalerTestData.MetricName), &scalersconfig.ScalerConfig{}, nil
			},
		}}

		scalerCache = cache.ScalersCache{
			Scalers:  scalersToTest,
			Recorder: recorder,
		}

		caches = map[string]*cache.ScalersCache{}
		caches[scaledJobSingle.GenerateIdentifier()] = &scalerCache

		sh = scaleHandler{
			scaleLoopContexts:        &sync.Map{},
			globalHTTPTimeout:        time.Duration(1000),
			recorder:                 recorder,
			scalerCaches:             caches,
			scalerCachesLock:         &sync.RWMutex{},
			scaledObjectsMetricCache: metricscache.NewMetricsCache(),
		}
		fmt.Printf("index: %d", index)
<<<<<<< HEAD
		isActive, queueLength, maxValue = sh.isScaledJobActive(context.TODO(), scaledJob, 1, 1)
=======
		// nosemgrep: context-todo
		isActive, isError, queueLength, maxValue = sh.isScaledJobActive(context.TODO(), scaledJob)
>>>>>>> 9831734a
		//	assert.Equal(t, 5, index)
		assert.Equal(t, scalerTestData.ResultIsActive, isActive)
		assert.Equal(t, scalerTestData.ResultIsError, isError)
		assert.Equal(t, scalerTestData.ResultQueueLength, queueLength)
		assert.Equal(t, scalerTestData.ResultMaxValue, maxValue)
		scalerCache.Close(context.Background())
	}
}

func TestIsScaledJobActiveIfQueueEmptyButMinReplicaCountGreaterZero(t *testing.T) {
	metricName := "s0-queueLength"
	ctrl := gomock.NewController(t)
	recorder := record.NewFakeRecorder(1)
	// Keep the current behavior
	// Assme 1 trigger only
	scaledJobSingle := createScaledJob(1, 100, "") // testing default = max
	scalerSingle := []cache.ScalerBuilder{{
		Scaler: createScaler(ctrl, int64(0), int64(1), true, metricName),
		Factory: func() (scalers.Scaler, *scalersconfig.ScalerConfig, error) {
			return createScaler(ctrl, int64(0), int64(1), true, metricName), &scalersconfig.ScalerConfig{}, nil
		},
	}}

	scalerCache := cache.ScalersCache{
		Scalers:  scalerSingle,
		Recorder: recorder,
	}

	caches := map[string]*cache.ScalersCache{}
	caches[scaledJobSingle.GenerateIdentifier()] = &scalerCache

	sh := scaleHandler{
		scaleLoopContexts:        &sync.Map{},
		globalHTTPTimeout:        time.Duration(1000),
		recorder:                 recorder,
		scalerCaches:             caches,
		scalerCachesLock:         &sync.RWMutex{},
		scaledObjectsMetricCache: metricscache.NewMetricsCache(),
	}

<<<<<<< HEAD
	isActive, queueLength, maxValue := sh.isScaledJobActive(context.TODO(), scaledJobSingle, 1, 1)
=======
	// nosemgrep: context-todo
	isActive, isError, queueLength, maxValue := sh.isScaledJobActive(context.TODO(), scaledJobSingle)
>>>>>>> 9831734a
	assert.Equal(t, true, isActive)
	assert.Equal(t, false, isError)
	assert.Equal(t, int64(0), queueLength)
	assert.Equal(t, int64(0), maxValue)
	scalerCache.Close(context.Background())
}

func newScalerTestData(
	metricName string,
	maxReplicaCount int,
	multipleScalersCalculation string,
	scaler1QueueLength, //nolint:golint,unparam
	scaler1AverageValue int, //nolint:golint,unparam
	scaler1IsActive bool, //nolint:golint,unparam
	scaler2QueueLength, //nolint:golint,unparam
	scaler2AverageValue int, //nolint:golint,unparam
	scaler2IsActive bool, //nolint:golint,unparam
	scaler3QueueLength, //nolint:golint,unparam
	scaler3AverageValue int, //nolint:golint,unparam
	scaler3IsActive bool, //nolint:golint,unparam
	scaler4QueueLength, //nolint:golint,unparam
	scaler4AverageValue int, //nolint:golint,unparam
	scaler4IsActive bool, //nolint:golint,unparam
	resultIsActive bool, //nolint:golint,unparam
	resultIsError bool, //nolint:golint,unparam
	resultQueueLength,
	resultMaxLength int) scalerTestData {
	return scalerTestData{
		MetricName:                 metricName,
		MaxReplicaCount:            int32(maxReplicaCount),
		MultipleScalersCalculation: multipleScalersCalculation,
		Scaler1QueueLength:         int64(scaler1QueueLength),
		Scaler1AverageValue:        int64(scaler1AverageValue),
		Scaler1IsActive:            scaler1IsActive,
		Scaler2QueueLength:         int64(scaler2QueueLength),
		Scaler2AverageValue:        int64(scaler2AverageValue),
		Scaler2IsActive:            scaler2IsActive,
		Scaler3QueueLength:         int64(scaler3QueueLength),
		Scaler3AverageValue:        int64(scaler3AverageValue),
		Scaler3IsActive:            scaler3IsActive,
		Scaler4QueueLength:         int64(scaler4QueueLength),
		Scaler4AverageValue:        int64(scaler4AverageValue),
		Scaler4IsActive:            scaler4IsActive,
		ResultIsActive:             resultIsActive,
		ResultIsError:              resultIsError,
		ResultQueueLength:          int64(resultQueueLength),
		ResultMaxValue:             int64(resultMaxLength),
	}
}

type scalerTestData struct {
	MetricName                 string
	MaxReplicaCount            int32
	MultipleScalersCalculation string
	Scaler1QueueLength         int64
	Scaler1AverageValue        int64
	Scaler1IsActive            bool
	Scaler2QueueLength         int64
	Scaler2AverageValue        int64
	Scaler2IsActive            bool
	Scaler3QueueLength         int64
	Scaler3AverageValue        int64
	Scaler3IsActive            bool
	Scaler4QueueLength         int64
	Scaler4AverageValue        int64
	Scaler4IsActive            bool
	ResultIsActive             bool
	ResultIsError              bool
	ResultQueueLength          int64
	ResultMaxValue             int64
	MinReplicaCount            int32
}

func createScaledJob(minReplicaCount int32, maxReplicaCount int32, multipleScalersCalculation string) *kedav1alpha1.ScaledJob {
	if multipleScalersCalculation != "" {
		return &kedav1alpha1.ScaledJob{
			ObjectMeta: metav1.ObjectMeta{
				Name:      "test",
				Namespace: "test",
			},
			Spec: kedav1alpha1.ScaledJobSpec{
				MinReplicaCount: &minReplicaCount,
				MaxReplicaCount: &maxReplicaCount,
				ScalingStrategy: kedav1alpha1.ScalingStrategy{
					MultipleScalersCalculation: multipleScalersCalculation,
				},
				JobTargetRef: &batchv1.JobSpec{
					Template: v1.PodTemplateSpec{
						ObjectMeta: metav1.ObjectMeta{
							Name:      "test",
							Namespace: "test",
						},
					},
				},
				EnvSourceContainerName: "test",
			},
		}
	}
	return &kedav1alpha1.ScaledJob{
		ObjectMeta: metav1.ObjectMeta{
			Name:      "test",
			Namespace: "test",
		},
		Spec: kedav1alpha1.ScaledJobSpec{
			MinReplicaCount: &minReplicaCount,
			MaxReplicaCount: &maxReplicaCount,
			JobTargetRef: &batchv1.JobSpec{
				Template: v1.PodTemplateSpec{
					ObjectMeta: metav1.ObjectMeta{
						Name:      "test",
						Namespace: "test",
					},
				},
			},
			EnvSourceContainerName: "test",
		},
	}
}

func createScaler(ctrl *gomock.Controller, queueLength int64, averageValue int64, isActive bool, metricName string) *mock_scalers.MockScaler {
	scaler := mock_scalers.NewMockScaler(ctrl)
	metricsSpecs := []v2.MetricSpec{createMetricSpec(averageValue, metricName)}

	metrics := []external_metrics.ExternalMetricValue{
		{
			MetricName: metricName,
			Value:      *resource.NewQuantity(queueLength, resource.DecimalSI),
		},
	}
	scaler.EXPECT().GetMetricSpecForScaling(gomock.Any()).Return(metricsSpecs)
	scaler.EXPECT().GetMetricsAndActivity(gomock.Any(), gomock.Any()).Return(metrics, isActive, nil)
	scaler.EXPECT().Close(gomock.Any())
	return scaler
}

// -----------------------------------------------------------------------------
// test for scalingModifiers formula
// -----------------------------------------------------------------------------

const triggerName1 = "trigger_one"
const triggerName2 = "trigger_two"
const metricName1 = "metric_one"
const metricName2 = "metric_two"

func TestScalingModifiersFormula(t *testing.T) {
	scaledObjectName := testNameGlobal
	scaledObjectNamespace := testNamespaceGlobal
	compositeMetricName := compositeMetricNameGlobal

	ctrl := gomock.NewController(t)
	recorder := record.NewFakeRecorder(1)
	mockClient := mock_client.NewMockClient(ctrl)
	mockExecutor := mock_executor.NewMockScaleExecutor(ctrl)

	metricsSpecs1 := []v2.MetricSpec{createMetricSpec(2, metricName1)}
	metricsSpecs2 := []v2.MetricSpec{createMetricSpec(5, metricName2)}
	metricValue1 := scalers.GenerateMetricInMili(metricName1, float64(2))
	metricValue2 := scalers.GenerateMetricInMili(metricName2, float64(5))

	scaler1 := mock_scalers.NewMockScaler(ctrl)
	scaler2 := mock_scalers.NewMockScaler(ctrl)
	// dont use cached metrics
	scalerConfig1 := scalersconfig.ScalerConfig{TriggerUseCachedMetrics: false, TriggerName: triggerName1, TriggerIndex: 0}
	scalerConfig2 := scalersconfig.ScalerConfig{TriggerUseCachedMetrics: false, TriggerName: triggerName2, TriggerIndex: 1}
	factory1 := func() (scalers.Scaler, *scalersconfig.ScalerConfig, error) {
		return scaler1, &scalerConfig1, nil
	}
	factory2 := func() (scalers.Scaler, *scalersconfig.ScalerConfig, error) {
		return scaler2, &scalerConfig2, nil
	}

	scaledObject := kedav1alpha1.ScaledObject{
		ObjectMeta: metav1.ObjectMeta{
			Name:      scaledObjectName,
			Namespace: scaledObjectNamespace,
		},
		Spec: kedav1alpha1.ScaledObjectSpec{
			ScaleTargetRef: &kedav1alpha1.ScaleTarget{
				Name: "test",
			},
			Advanced: &kedav1alpha1.AdvancedConfig{
				ScalingModifiers: kedav1alpha1.ScalingModifiers{
					Target:  "2",
					Formula: fmt.Sprintf("%s + %s", triggerName1, triggerName2),
				},
			},
			Triggers: []kedav1alpha1.ScaleTriggers{
				{Name: triggerName1, Type: "fake_trig1"},
				{Name: triggerName2, Type: "fake_trig2"},
			},
		},
		Status: kedav1alpha1.ScaledObjectStatus{
			ScaleTargetGVKR: &kedav1alpha1.GroupVersionKindResource{
				Group: "apps",
				Kind:  "Deployment",
			},
			ExternalMetricNames: []string{metricName1, metricName2},
		},
	}

	// formula is compiled and cached
	compiledFormula, err := expr.Compile(scaledObject.Spec.Advanced.ScalingModifiers.Formula)
	assert.Equal(t, err, nil)

	scalerCache := cache.ScalersCache{
		ScaledObject: &scaledObject,
		Scalers: []cache.ScalerBuilder{{
			Scaler:       scaler1,
			ScalerConfig: scalerConfig1,
			Factory:      factory1,
		},
			{
				Scaler:       scaler2,
				ScalerConfig: scalerConfig2,
				Factory:      factory2,
			},
		},
		Recorder:        recorder,
		CompiledFormula: compiledFormula,
	}

	caches := map[string]*cache.ScalersCache{}
	caches[scaledObject.GenerateIdentifier()] = &scalerCache

	sh := scaleHandler{
		client:                   mockClient,
		scaleLoopContexts:        &sync.Map{},
		scaleExecutor:            mockExecutor,
		globalHTTPTimeout:        time.Duration(1000),
		recorder:                 recorder,
		scalerCaches:             caches,
		scalerCachesLock:         &sync.RWMutex{},
		scaledObjectsMetricCache: metricscache.NewMetricsCache(),
	}

	mockClient.EXPECT().Get(gomock.Any(), gomock.Any(), gomock.Any()).Return(nil)
	scaler1.EXPECT().GetMetricSpecForScaling(gomock.Any()).Return(metricsSpecs1)
	scaler2.EXPECT().GetMetricSpecForScaling(gomock.Any()).Return(metricsSpecs2)
	scaler1.EXPECT().GetMetricsAndActivity(gomock.Any(), gomock.Any()).Return([]external_metrics.ExternalMetricValue{metricValue1, metricValue2}, true, nil)
	scaler2.EXPECT().GetMetricsAndActivity(gomock.Any(), gomock.Any()).Return([]external_metrics.ExternalMetricValue{metricValue1, metricValue2}, true, nil)
	mockExecutor.EXPECT().RequestScale(gomock.Any(), gomock.Any(), gomock.Any(), gomock.Any(), gomock.Any())
	sh.checkScalers(context.TODO(), &scaledObject, &sync.RWMutex{})

	expectNoStatusPatch(ctrl)

	scaler1.EXPECT().GetMetricSpecForScaling(gomock.Any()).Return(metricsSpecs1)
	scaler2.EXPECT().GetMetricSpecForScaling(gomock.Any()).Return(metricsSpecs2)
	scaler1.EXPECT().GetMetricsAndActivity(gomock.Any(), gomock.Any()).Return([]external_metrics.ExternalMetricValue{metricValue1, metricValue2}, true, nil)
	scaler2.EXPECT().GetMetricsAndActivity(gomock.Any(), gomock.Any()).Return([]external_metrics.ExternalMetricValue{metricValue1, metricValue2}, true, nil)
	metrics, err := sh.GetScaledObjectMetrics(context.TODO(), scaledObjectName, scaledObjectNamespace, compositeMetricName)
	assert.Nil(t, err)
	assert.Equal(t, float64(7), metrics.Items[0].Value.AsApproximateFloat64())
}

// createMetricSpec creates MetricSpec for given metric name and target value.
func createMetricSpec(averageValue int64, metricName string) v2.MetricSpec {
	qty := resource.NewQuantity(averageValue, resource.DecimalSI)
	return v2.MetricSpec{
		External: &v2.ExternalMetricSource{
			Target: v2.MetricTarget{
				AverageValue: qty,
			},
			Metric: v2.MetricIdentifier{
				Name: metricName,
			},
		},
	}
}
<<<<<<< HEAD
*/
=======

func expectNoStatusPatch(ctrl *gomock.Controller) {
	statusWriter := mock_client.NewMockStatusWriter(ctrl)
	statusWriter.EXPECT().Patch(gomock.Any(), gomock.Any(), gomock.Any()).Times(0)
}
>>>>>>> 9831734a
<|MERGE_RESOLUTION|>--- conflicted
+++ resolved
@@ -15,8 +15,6 @@
 */
 
 package scaling
-
-/*
 
 import (
 	"context"
@@ -658,12 +656,8 @@
 		scalerCachesLock:         &sync.RWMutex{},
 		scaledObjectsMetricCache: metricscache.NewMetricsCache(),
 	}
-<<<<<<< HEAD
-	isActive, queueLength, maxValue := sh.isScaledJobActive(context.TODO(), scaledJobSingle, 1, 1)
-=======
 	// nosemgrep: context-todo
 	isActive, isError, queueLength, maxValue := sh.isScaledJobActive(context.TODO(), scaledJobSingle)
->>>>>>> 9831734a
 	assert.Equal(t, true, isActive)
 	assert.Equal(t, false, isError)
 	assert.Equal(t, int64(20), queueLength)
@@ -720,12 +714,8 @@
 			scaledObjectsMetricCache: metricscache.NewMetricsCache(),
 		}
 		fmt.Printf("index: %d", index)
-<<<<<<< HEAD
-		isActive, queueLength, maxValue = sh.isScaledJobActive(context.TODO(), scaledJob, 1, 1)
-=======
 		// nosemgrep: context-todo
 		isActive, isError, queueLength, maxValue = sh.isScaledJobActive(context.TODO(), scaledJob)
->>>>>>> 9831734a
 		//	assert.Equal(t, 5, index)
 		assert.Equal(t, scalerTestData.ResultIsActive, isActive)
 		assert.Equal(t, scalerTestData.ResultIsError, isError)
@@ -766,12 +756,8 @@
 		scaledObjectsMetricCache: metricscache.NewMetricsCache(),
 	}
 
-<<<<<<< HEAD
-	isActive, queueLength, maxValue := sh.isScaledJobActive(context.TODO(), scaledJobSingle, 1, 1)
-=======
 	// nosemgrep: context-todo
 	isActive, isError, queueLength, maxValue := sh.isScaledJobActive(context.TODO(), scaledJobSingle)
->>>>>>> 9831734a
 	assert.Equal(t, true, isActive)
 	assert.Equal(t, false, isError)
 	assert.Equal(t, int64(0), queueLength)
@@ -1040,12 +1026,8 @@
 		},
 	}
 }
-<<<<<<< HEAD
-*/
-=======
 
 func expectNoStatusPatch(ctrl *gomock.Controller) {
 	statusWriter := mock_client.NewMockStatusWriter(ctrl)
 	statusWriter.EXPECT().Patch(gomock.Any(), gomock.Any(), gomock.Any()).Times(0)
-}
->>>>>>> 9831734a
+}
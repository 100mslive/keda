/*
Copyright 2021 The KEDA Authors

Licensed under the Apache License, Version 2.0 (the "License");
you may not use this file except in compliance with the License.
You may obtain a copy of the License at

    http://www.apache.org/licenses/LICENSE-2.0

Unless required by applicable law or agreed to in writing, software
distributed under the License is distributed on an "AS IS" BASIS,
WITHOUT WARRANTIES OR CONDITIONS OF ANY KIND, either express or implied.
See the License for the specific language governing permissions and
limitations under the License.
*/

package scaling

import (
	"context"
	"fmt"
	"strconv"
	"strings"
	"sync"
	"time"

	"github.com/go-logr/logr"
	v2 "k8s.io/api/autoscaling/v2"
	corev1 "k8s.io/api/core/v1"
	"k8s.io/apimachinery/pkg/runtime"
	"k8s.io/apimachinery/pkg/types"
	corev1listers "k8s.io/client-go/listers/core/v1"
	"k8s.io/client-go/scale"
	"k8s.io/client-go/tools/record"
	"k8s.io/metrics/pkg/apis/external_metrics"
	"sigs.k8s.io/controller-runtime/pkg/client"
	logf "sigs.k8s.io/controller-runtime/pkg/log"

	kedav1alpha1 "github.com/kedacore/keda/v2/apis/keda/v1alpha1"
	"github.com/kedacore/keda/v2/pkg/common/message"
	"github.com/kedacore/keda/v2/pkg/eventreason"
	"github.com/kedacore/keda/v2/pkg/fallback"
	"github.com/kedacore/keda/v2/pkg/metricscollector"
	"github.com/kedacore/keda/v2/pkg/scalers"
	"github.com/kedacore/keda/v2/pkg/scalers/scalersconfig"
	"github.com/kedacore/keda/v2/pkg/scaling/cache"
	"github.com/kedacore/keda/v2/pkg/scaling/cache/metricscache"
	"github.com/kedacore/keda/v2/pkg/scaling/executor"
	"github.com/kedacore/keda/v2/pkg/scaling/modifiers"
	"github.com/kedacore/keda/v2/pkg/scaling/resolver"
	"github.com/kedacore/keda/v2/pkg/scaling/scaledjob"
)

var log = logf.Log.WithName("scale_handler")

// ScaleHandler encapsulates the logic of calling the right scalers for
// each ScaledObject and making the final scale decision and operation
type ScaleHandler interface {
	HandleScalableObject(ctx context.Context, scalableObject interface{}) error
	DeleteScalableObject(ctx context.Context, scalableObject interface{}) error
	GetScalersCache(ctx context.Context, scalableObject interface{}) (*cache.ScalersCache, error)
	ClearScalersCache(ctx context.Context, scalableObject interface{}) error

	GetScaledObjectMetrics(ctx context.Context, scaledObjectName, scaledObjectNamespace, metricName string) (*external_metrics.ExternalMetricValueList, error)
}

type scaleHandler struct {
	client                   client.Client
	scaleLoopContexts        *sync.Map
	scaleExecutor            executor.ScaleExecutor
	globalHTTPTimeout        time.Duration
	recorder                 record.EventRecorder
	scalerCaches             map[string]*cache.ScalersCache
	scalerCachesLock         *sync.RWMutex
	scaledObjectsMetricCache metricscache.MetricsCache
	secretsLister            corev1listers.SecretLister
}

// NewScaleHandler creates a ScaleHandler object
func NewScaleHandler(client client.Client, scaleClient scale.ScalesGetter, reconcilerScheme *runtime.Scheme, globalHTTPTimeout time.Duration, recorder record.EventRecorder, secretsLister corev1listers.SecretLister) ScaleHandler {
	return &scaleHandler{
		client:                   client,
		scaleLoopContexts:        &sync.Map{},
		scaleExecutor:            executor.NewScaleExecutor(client, scaleClient, reconcilerScheme, recorder),
		globalHTTPTimeout:        globalHTTPTimeout,
		recorder:                 recorder,
		scalerCaches:             map[string]*cache.ScalersCache{},
		scalerCachesLock:         &sync.RWMutex{},
		scaledObjectsMetricCache: metricscache.NewMetricsCache(),
		secretsLister:            secretsLister,
	}
}

/// --------------------------------------------------------------------------- ///
/// ----------            Scaling logic related methods               --------- ///
/// --------------------------------------------------------------------------- ///

// HandleScalableObject is the initial method when Scalable is created and it handles the main scaling logic
func (h *scaleHandler) HandleScalableObject(ctx context.Context, scalableObject interface{}) error {
	withTriggers, err := kedav1alpha1.AsDuckWithTriggers(scalableObject)
	if err != nil {
		log.Error(err, "error duck typing object into withTrigger", "scalableObject", scalableObject)
		return err
	}

	key := withTriggers.GenerateIdentifier()
	ctx, cancel := context.WithCancel(ctx)

	// cancel the outdated ScaleLoop for the same ScaledObject (if exists)
	value, loaded := h.scaleLoopContexts.LoadOrStore(key, cancel)
	if loaded {
		cancelValue, ok := value.(context.CancelFunc)
		if ok {
			cancelValue()
		}
		h.scaleLoopContexts.Store(key, cancel)
	} else {
		h.recorder.Event(withTriggers, corev1.EventTypeNormal, eventreason.KEDAScalersStarted, message.ScalerStartMsg)
	}

	// a mutex is used to synchronize scale requests per scalableObject
	scalingMutex := &sync.Mutex{}

	// passing deep copy of ScaledObject/ScaledJob to the scaleLoop go routines, it's a precaution to not have global objects shared between threads
	switch obj := scalableObject.(type) {
	case *kedav1alpha1.ScaledObject:
		go h.startPushScalers(ctx, withTriggers, obj.DeepCopy(), scalingMutex)
		go h.startScaleLoop(ctx, withTriggers, obj.DeepCopy(), scalingMutex, true)
	case *kedav1alpha1.ScaledJob:
		go h.startPushScalers(ctx, withTriggers, obj.DeepCopy(), scalingMutex)
		go h.startScaleLoop(ctx, withTriggers, obj.DeepCopy(), scalingMutex, false)
	}
	return nil
}

// DeleteScalableObject stops handling logic for input ScalableObject
func (h *scaleHandler) DeleteScalableObject(ctx context.Context, scalableObject interface{}) error {
	withTriggers, err := kedav1alpha1.AsDuckWithTriggers(scalableObject)
	if err != nil {
		log.Error(err, "error duck typing object into withTrigger", "scalableObject", scalableObject)
		return err
	}

	key := withTriggers.GenerateIdentifier()
	result, ok := h.scaleLoopContexts.Load(key)
	if ok {
		cancel, ok := result.(context.CancelFunc)
		if ok {
			cancel()
		}
		h.scaleLoopContexts.Delete(key)
		err := h.ClearScalersCache(ctx, scalableObject)
		if err != nil {
			log.Error(err, "error clearing scalers cache", "scalableObject", scalableObject, "key", key)
		}
		h.recorder.Event(withTriggers, corev1.EventTypeNormal, eventreason.KEDAScalersStopped, "Stopped scalers watch")
	} else {
		log.V(1).Info("ScalableObject was not found in controller cache", "key", key)
	}

	return nil
}

// startScaleLoop blocks forever and checks the scalableObject based on its pollingInterval
func (h *scaleHandler) startScaleLoop(ctx context.Context, withTriggers *kedav1alpha1.WithTriggers, scalableObject interface{}, scalingMutex sync.Locker, isScaledObject bool) {
	logger := log.WithValues("type", withTriggers.Kind, "namespace", withTriggers.Namespace, "name", withTriggers.Name)

	pollingInterval := withTriggers.GetPollingInterval()
	logger.V(1).Info("Watching with pollingInterval", "PollingInterval", pollingInterval)

	next := time.Now()

	for {
		// we calculate the next execution time based on the pollingInterval and record the difference
		// between the expected execution time and the real execution time
		delay := time.Since(next)
		metricscollector.RecordScalableObjectLatency(withTriggers.Namespace, withTriggers.Name, isScaledObject, delay)

		tmr := time.NewTimer(pollingInterval)
		next = time.Now().Add(pollingInterval)

		h.checkScalers(ctx, scalableObject, scalingMutex)

		select {
		case <-tmr.C:
			tmr.Stop()
		case <-ctx.Done():
			logger.V(1).Info("Context canceled")
			err := h.ClearScalersCache(ctx, scalableObject)
			if err != nil {
				logger.Error(err, "error clearing scalers cache")
			}
			tmr.Stop()
			return
		}
	}
}

// startPushScalers starts all push scalers defined in the input scalableOjbect
func (h *scaleHandler) startPushScalers(ctx context.Context, withTriggers *kedav1alpha1.WithTriggers, scalableObject interface{}, scalingMutex sync.Locker) {
	logger := log.WithValues("type", withTriggers.Kind, "namespace", withTriggers.Namespace, "name", withTriggers.Name)
	cache, err := h.GetScalersCache(ctx, scalableObject)
	if err != nil {
		logger.Error(err, "Error getting scalers", "object", scalableObject)
		return
	}

	for _, ps := range cache.GetPushScalers() {
		go func(s scalers.PushScaler) {
			activeCh := make(chan bool)
			go s.Run(ctx, activeCh)
			for {
				select {
				case <-ctx.Done():
					return
				case active := <-activeCh:
					scalingMutex.Lock()
					switch obj := scalableObject.(type) {
					case *kedav1alpha1.ScaledObject:
						h.scaleExecutor.RequestScale(ctx, obj, active, false, &executor.ScaleExecutorOptions{})
					case *kedav1alpha1.ScaledJob:
						logger.Info("Warning: External Push Scaler does not support ScaledJob", "object", scalableObject)
					}
					scalingMutex.Unlock()
				}
			}
		}(ps)
	}
}

// checkScalers contains the main logic for the ScaleHandler scaling logic.
// It'll check each trigger active status then call RequestScale
func (h *scaleHandler) checkScalers(ctx context.Context, scalableObject interface{}, scalingMutex sync.Locker) {
	scalingMutex.Lock()
	defer scalingMutex.Unlock()
	switch obj := scalableObject.(type) {
	case *kedav1alpha1.ScaledObject:
		err := h.client.Get(ctx, types.NamespacedName{Name: obj.Name, Namespace: obj.Namespace}, obj)
		if err != nil {
			log.Error(err, "error getting scaledObject", "object", scalableObject)
			return
		}
		isActive, isError, metricsRecords, activeTriggers, err := h.getScaledObjectState(ctx, obj)
		if err != nil {
			log.Error(err, "error getting state of scaledObject", "scaledObject.Namespace", obj.Namespace, "scaledObject.Name", obj.Name)
			return
		}

		h.scaleExecutor.RequestScale(ctx, obj, isActive, isError, &executor.ScaleExecutorOptions{ActiveTriggers: activeTriggers})

		if len(metricsRecords) > 0 {
			log.V(1).Info("Storing metrics to cache", "scaledObject.Namespace", obj.Namespace, "scaledObject.Name", obj.Name, "metricsRecords", metricsRecords)
			h.scaledObjectsMetricCache.StoreRecords(obj.GenerateIdentifier(), metricsRecords)
		}
	case *kedav1alpha1.ScaledJob:
		err := h.client.Get(ctx, types.NamespacedName{Name: obj.Name, Namespace: obj.Namespace}, obj)
		if err != nil {
			log.Error(err, "error getting scaledJob", "scaledJob.Namespace", obj.Namespace, "scaledJob.Name", obj.Name)
			return
		}

<<<<<<< HEAD
		isActive, scaleTo, maxScale := h.isScaledJobActive(ctx, obj, h.scaleExecutor.GetRunningJobCount(ctx, obj), h.scaleExecutor.GetPendingJobCount(ctx, obj))
		h.scaleExecutor.RequestJobScale(ctx, obj, isActive, scaleTo, maxScale)
=======
		isActive, isError, scaleTo, maxScale := h.isScaledJobActive(ctx, obj)
		h.scaleExecutor.RequestJobScale(ctx, obj, isActive, isError, scaleTo, maxScale)
>>>>>>> 9831734a
	}
}

/// --------------------------------------------------------------------------- ///
/// ----------              ScalersCache related methods              --------- ///
/// --------------------------------------------------------------------------- ///

// GetScalersCache returns cache for input scalableObject, if the object is not found in the cache, it returns a new one
// if the input object is ScaledObject, it also compares the Generation of the input of object with the one stored in the cache,
// this is needed for out of scalerLoop invocations of this method (in package `controllers/keda`).
func (h *scaleHandler) GetScalersCache(ctx context.Context, scalableObject interface{}) (*cache.ScalersCache, error) {
	withTriggers, err := kedav1alpha1.AsDuckWithTriggers(scalableObject)
	if err != nil {
		return nil, err
	}
	key := withTriggers.GenerateIdentifier()
	generation := withTriggers.Generation

	return h.performGetScalersCache(ctx, key, scalableObject, &generation, "", "", "")
}

// getScalersCacheForScaledObject returns cache for input ScaledObject, referenced by name and namespace
// we don't need to compare the Generation, because this method should be called only inside scale loop, where we have up to date object.
func (h *scaleHandler) getScalersCacheForScaledObject(ctx context.Context, scaledObjectName, scaledObjectNamespace string) (*cache.ScalersCache, error) {
	key := kedav1alpha1.GenerateIdentifier("ScaledObject", scaledObjectNamespace, scaledObjectName)

	return h.performGetScalersCache(ctx, key, nil, nil, "ScaledObject", scaledObjectNamespace, scaledObjectName)
}

// performGetScalersCache returns cache for input scalableObject, it is common code used by GetScalersCache() and getScalersCacheForScaledObject() methods
func (h *scaleHandler) performGetScalersCache(ctx context.Context, key string, scalableObject interface{}, scalableObjectGeneration *int64, scalableObjectKind, scalableObjectNamespace, scalableObjectName string) (*cache.ScalersCache, error) {
	h.scalerCachesLock.RLock()

	if cache, ok := h.scalerCaches[key]; ok {
		// generation was specified -> let's include it in the check as well
		if scalableObjectGeneration != nil {
			if cache.ScalableObjectGeneration == *scalableObjectGeneration {
				h.scalerCachesLock.RUnlock()
				return cache, nil
			}
		} else {
			h.scalerCachesLock.RUnlock()
			return cache, nil
		}
	}

	h.scalerCachesLock.RUnlock()

	if scalableObject == nil {
		switch scalableObjectKind {
		case "ScaledObject":
			scaledObject := &kedav1alpha1.ScaledObject{}
			err := h.client.Get(ctx, types.NamespacedName{Name: scalableObjectName, Namespace: scalableObjectNamespace}, scaledObject)
			if err != nil {
				log.Error(err, "failed to get ScaledObject", "name", scalableObjectName, "namespace", scalableObjectNamespace)
				return nil, err
			}
			scalableObject = scaledObject
		case "ScaledJob":
			scaledJob := &kedav1alpha1.ScaledJob{}
			err := h.client.Get(ctx, types.NamespacedName{Name: scalableObjectName, Namespace: scalableObjectNamespace}, scaledJob)
			if err != nil {
				log.Error(err, "failed to get ScaledJob", "name", scalableObjectName, "namespace", scalableObjectNamespace)
				return nil, err
			}
			scalableObject = scaledJob
		default:
			err := fmt.Errorf("unknown ScalableObjectKind, got=%q", scalableObjectKind)
			log.Error(err, "unknown kind", "name", scalableObjectName, "namespace", scalableObjectNamespace)
			return nil, err
		}
	}

	withTriggers, err := kedav1alpha1.AsDuckWithTriggers(scalableObject)
	if err != nil {
		return nil, err
	}

	podTemplateSpec, containerName, err := resolver.ResolveScaleTargetPodSpec(ctx, h.client, scalableObject)
	if err != nil {
		return nil, err
	}

	asMetricSource := false
	switch obj := scalableObject.(type) {
	case *kedav1alpha1.ScaledObject:
		asMetricSource = obj.IsUsingModifiers()
	default:
	}

	scalers, err := h.buildScalers(ctx, withTriggers, podTemplateSpec, containerName, asMetricSource)
	if err != nil {
		return nil, err
	}

	newCache := &cache.ScalersCache{
		Scalers:                  scalers,
		ScalableObjectGeneration: withTriggers.Generation,
		Recorder:                 h.recorder,
	}
	switch obj := scalableObject.(type) {
	case *kedav1alpha1.ScaledObject:
		if obj.Spec.Advanced != nil && obj.Spec.Advanced.ScalingModifiers.Formula != "" {
			// validate scalingModifiers struct and compile formula
			program, err := kedav1alpha1.ValidateAndCompileScalingModifiers(obj)
			if err != nil {
				log.Error(err, "error validating-compiling scalingModifiers")
				return nil, err
			}
			newCache.CompiledFormula = program
		}
		newCache.ScaledObject = obj
	default:
	}

	h.scalerCachesLock.Lock()
	defer h.scalerCachesLock.Unlock()

	if oldCache, ok := h.scalerCaches[key]; ok {
		// Scalers Close() could be impacted by timeouts, blocking the mutex
		// until the timeout happens. Instead of locking the mutex, we take
		// the old cache item and we close it in another goroutine, not locking
		// the cache: https://github.com/kedacore/keda/issues/5083
		go oldCache.Close(ctx)
	}

	h.scalerCaches[key] = newCache
	return h.scalerCaches[key], nil
}

// ClearScalersCache invalidates chache for the input scalableObject
func (h *scaleHandler) ClearScalersCache(ctx context.Context, scalableObject interface{}) error {
	withTriggers, err := kedav1alpha1.AsDuckWithTriggers(scalableObject)
	if err != nil {
		return err
	}

	key := withTriggers.GenerateIdentifier()

	go h.scaledObjectsMetricCache.Delete(key)

	h.scalerCachesLock.Lock()
	defer h.scalerCachesLock.Unlock()
	if cache, ok := h.scalerCaches[key]; ok {
		log.V(1).WithValues("key", key).Info("Removing entry from ScalersCache")
		cache.Close(ctx)
		delete(h.scalerCaches, key)
	}

	return nil
}

/// --------------------------------------------------------------------------- ///
/// ----------             ScaledObject related methods               --------- ///
/// --------------------------------------------------------------------------- ///

// GetScaledObjectMetrics returns metrics for specified metric name for a ScaledObject identified by its name and namespace.
// It could either query the metric value directly from the scaler or from a cache, that's being stored for the scaler.
func (h *scaleHandler) GetScaledObjectMetrics(ctx context.Context, scaledObjectName, scaledObjectNamespace, metricsName string) (*external_metrics.ExternalMetricValueList, error) {
	logger := log.WithValues("scaledObject.Namespace", scaledObjectNamespace, "scaledObject.Name", scaledObjectName)
	var matchingMetrics []external_metrics.ExternalMetricValue
	var fallbackMetrics []external_metrics.ExternalMetricValue

	cache, err := h.getScalersCacheForScaledObject(ctx, scaledObjectName, scaledObjectNamespace)
	metricscollector.RecordScaledObjectError(scaledObjectNamespace, scaledObjectName, err)

	if err != nil {
		return nil, fmt.Errorf("error getting scalers %w", err)
	}

	var scaledObject *kedav1alpha1.ScaledObject
	if cache.ScaledObject != nil {
		scaledObject = cache.ScaledObject
	} else {
		err := fmt.Errorf("scaledObject not found in the cache")
		logger.Error(err, "scaledObject not found in the cache")
		return nil, err
	}
	isScalerError := false
	scaledObjectIdentifier := scaledObject.GenerateIdentifier()

	// returns all relevant metrics for current scaler (standard is one metric,
	// composite scaler gets all external metrics for further computation)
	metricsArray, err := h.getTrueMetricArray(ctx, metricsName, scaledObject)
	if err != nil {
		logger.Error(err, "error getting true metrics array, probably because of invalid cache")
	}
	metricTriggerPairList := make(map[string]string)
	isFallbackActive := false

	// let's check metrics for all scalers in a ScaledObject
	// as we can have multiple metrics in parallel for scaling modifiers
	// we parallelize the scalers process to speed up the
	// querying of the metric sources
	type metricResult struct {
		metrics           []external_metrics.ExternalMetricValue
		metricTriggerPair map[string]string
		metricName        string
		triggerName       string
		triggerIndex      int
		metricSpec        v2.MetricSpec
		err               error
	}
	allScalers, scalerConfigs := cache.GetScalers()
	// the matching metrics length has to be the same as required metrics length
	matchingMetricsChan := make(chan metricResult, len(metricsArray))
	wg := sync.WaitGroup{}
	for triggerIndex := 0; triggerIndex < len(allScalers); triggerIndex++ {
		triggerName := strings.Replace(fmt.Sprintf("%T", allScalers[triggerIndex]), "*scalers.", "", 1)
		if scalerConfigs[triggerIndex].TriggerName != "" {
			triggerName = scalerConfigs[triggerIndex].TriggerName
		}

		metricSpecs, err := cache.GetMetricSpecForScalingForScaler(ctx, triggerIndex)
		if err != nil {
			isScalerError = true
			logger.Error(err, "error getting metric spec for the scaler", "scaler", triggerName)
			cache.Recorder.Event(scaledObject, corev1.EventTypeWarning, eventreason.KEDAScalerFailed, err.Error())
		}

		if len(metricsArray) == 0 {
			err = fmt.Errorf("no metrics found getting metricsArray array %s", metricsName)
			logger.Error(err, "error metricsArray is empty")
			cache.Recorder.Event(scaledObject, corev1.EventTypeWarning, eventreason.KEDAScalerFailed, err.Error())
		}
		for _, spec := range metricSpecs {
			// skip cpu/memory resource scaler
			if spec.External == nil {
				continue
			}
			// Filter only the desired metric or if composite scaler is active,
			// metricsArray contains all external metrics
			if modifiers.ArrayContainsElement(spec.External.Metric.Name, metricsArray) {
				// if compositeScaler is used, override with current metric, otherwise do nothing
				metricName := spec.External.Metric.Name
				wg.Add(1)
				go func(results chan metricResult, wg *sync.WaitGroup, metricName string, triggerIndex int, scalerConfig scalersconfig.ScalerConfig, spec v2.MetricSpec) {
					result := metricResult{}

					// Pair metric values with their trigger names. This is applied only when
					// ScalingModifiers.Formula is defined in SO.
					result.metricTriggerPair, err = modifiers.GetPairTriggerAndMetric(scaledObject, metricName, scalerConfig.TriggerName)
					if err != nil {
						logger.Error(err, "error pairing triggers & metrics for compositeScaler")
					}
					var metrics []external_metrics.ExternalMetricValue

					// if cache is defined for this scaler/metric, let's try to hit it first
					metricsFoundInCache := false
					if scalerConfig.TriggerUseCachedMetrics {
						var metricsRecord metricscache.MetricsRecord
						if metricsRecord, metricsFoundInCache = h.scaledObjectsMetricCache.ReadRecord(scaledObjectIdentifier, metricName); metricsFoundInCache {
							logger.V(1).Info("Reading metrics from cache", "scaler", triggerName, "metricName", metricName, "metricsRecord", metricsRecord)
							metrics = metricsRecord.Metric
							err = metricsRecord.ScalerError
						}
					}

					if !metricsFoundInCache {
						var latency time.Duration
						metrics, _, latency, err = cache.GetMetricsAndActivityForScaler(ctx, triggerIndex, metricName)
						if latency != -1 {
							metricscollector.RecordScalerLatency(scaledObjectNamespace, scaledObject.Name, triggerName, triggerIndex, metricName, true, latency)
						}
						logger.V(1).Info("Getting metrics from trigger", "trigger", triggerName, "metricName", metricName, "metrics", metrics, "scalerError", err)
					}
					result.metricName = metricName
					result.triggerName = triggerName
					result.triggerIndex = triggerIndex
					result.metricSpec = spec
					result.metrics = metrics
					result.err = err
					results <- result
					wg.Done()
				}(matchingMetricsChan, &wg, metricName, triggerIndex, scalerConfigs[triggerIndex], spec)
			}
		}
	}

	wg.Wait()
	close(matchingMetricsChan)
	for result := range matchingMetricsChan {
		for key, value := range result.metricTriggerPair {
			metricTriggerPairList[key] = value
		}
		// check if we need to set a fallback
		metrics, fallbackActive, err := fallback.GetMetricsWithFallback(ctx, h.client, result.metrics, result.err, result.metricName, scaledObject, result.metricSpec)
		if err != nil {
			isScalerError = true
			logger.Error(err, "error getting metric for trigger", "trigger", result.triggerName)
		} else {
			for _, metric := range metrics {
				metricValue := metric.Value.AsApproximateFloat64()
				metricscollector.RecordScalerMetric(scaledObjectNamespace, scaledObjectName, result.triggerName, result.triggerIndex, metric.MetricName, true, metricValue)
			}
		}
		if fallbackActive {
			isFallbackActive = true
			fallbackMetrics = append(fallbackMetrics, metrics...)
		}
		metricscollector.RecordScalerError(scaledObjectNamespace, scaledObjectName, result.triggerName, result.triggerIndex, result.metricName, true, err)
		matchingMetrics = append(matchingMetrics, metrics...)
	}
	// invalidate the cache for the ScaledObject, if we hit an error in any scaler
	// in this case we try to build all scalers (and resolve all secrets/creds) again in the next call
	if isScalerError {
		err := h.ClearScalersCache(ctx, scaledObject)
		if err != nil {
			logger.Error(err, "error clearing scalers cache")
		}
		logger.V(1).Info("scaler error encountered, clearing scaler cache")
	}

	// This case happens in failed times under failureThreshold. Report error to HPA directly.
	if !isFallbackActive && isScalerError {
		return nil, fmt.Errorf("metric:%s encountered error", metricsName)
	}

	if len(matchingMetrics) == 0 {
		return nil, fmt.Errorf("no matching metrics found for %s", metricsName)
	}

	// handle scalingModifiers here and simply return the matchingMetrics
	matchingMetrics = modifiers.HandleScalingModifiers(scaledObject, matchingMetrics, metricTriggerPairList, isFallbackActive, fallbackMetrics, cache, logger)
	return &external_metrics.ExternalMetricValueList{
		Items: matchingMetrics,
	}, nil
}

// getScaledObjectState returns whether the input ScaledObject:
// is active as the first return value,
// the second return value indicates whether there was any error during querying scalers,
// the third return value is a map of metrics record - a metric value for each scaler and its metric
// the fourth return value contains error if is not able to access scalers cache
func (h *scaleHandler) getScaledObjectState(ctx context.Context, scaledObject *kedav1alpha1.ScaledObject) (bool, bool, map[string]metricscache.MetricsRecord, []string, error) {
	logger := log.WithValues("scaledObject.Namespace", scaledObject.Namespace, "scaledObject.Name", scaledObject.Name)

	isScaledObjectActive := false
	isScaledObjectError := false
	metricsRecord := map[string]metricscache.MetricsRecord{}
	metricTriggerPairList := make(map[string]string)
	var matchingMetrics []external_metrics.ExternalMetricValue
	var activeTriggers []string

	cache, err := h.GetScalersCache(ctx, scaledObject)
	metricscollector.RecordScaledObjectError(scaledObject.Namespace, scaledObject.Name, err)
	if err != nil {
		return false, true, map[string]metricscache.MetricsRecord{}, []string{}, fmt.Errorf("error getting scalers cache %w", err)
	}

	// count the number of non-external triggers (cpu/mem) in order to check for
	// scale to zero requirements if atleast one cpu/mem trigger is given.
	// This is calculated here because of algorithm complexity but
	// evaluated in the loop below.
	cpuMemCount := 0
	for _, trigger := range scaledObject.Spec.Triggers {
		if trigger.Type == "cpu" || trigger.Type == "memory" {
			cpuMemCount++
		}
	}

	// Let's collect status of all allScalers in parallel,
	// no matter if any scaler raises error or is active
	allScalers, scalerConfigs := cache.GetScalers()
	results := make(chan scalerState, len(allScalers))
	wg := sync.WaitGroup{}
	for scalerIndex := 0; scalerIndex < len(allScalers); scalerIndex++ {
		wg.Add(1)
		go func(scaler scalers.Scaler, index int, scalerConfig scalersconfig.ScalerConfig, results chan scalerState, wg *sync.WaitGroup) {
			results <- h.getScalerState(ctx, scaler, index, scalerConfig, cache, logger, scaledObject)
			wg.Done()
		}(allScalers[scalerIndex], scalerIndex, scalerConfigs[scalerIndex], results, &wg)
	}
	wg.Wait()
	close(results)
	for result := range results {
		if result.IsActive {
			isScaledObjectActive = true
			activeTriggers = append(activeTriggers, result.TriggerName)
		}
		if result.Err != nil {
			isScaledObjectError = true
		}
		matchingMetrics = append(matchingMetrics, result.Metrics...)
		for k, v := range result.Pairs {
			metricTriggerPairList[k] = v
		}
		for k, v := range result.Records {
			metricsRecord[k] = v
		}

		metricscollector.RecordScaledObjectError(scaledObject.Namespace, scaledObject.Name, result.Err)
	}

	// invalidate the cache for the ScaledObject, if we hit an error in any scaler
	// in this case we try to build all scalers (and resolve all secrets/creds) again in the next call
	if isScaledObjectError {
		err := h.ClearScalersCache(ctx, scaledObject)
		if err != nil {
			logger.Error(err, "error clearing scalers cache")
		}
		logger.V(1).Info("scaler error encountered, clearing scaler cache")
	}

	// apply scaling modifiers
	matchingMetrics = modifiers.HandleScalingModifiers(scaledObject, matchingMetrics, metricTriggerPairList, false, nil, cache, logger)

	// when we are using formula, we need to reevaluate if it's active here
	if scaledObject.IsUsingModifiers() {
		// we need to reset the activity even if there is an error
		isScaledObjectActive = false
		activeTriggers = []string{}
		if !isScaledObjectError {
			activationValue := float64(0)
			if scaledObject.Spec.Advanced.ScalingModifiers.ActivationTarget != "" {
				targetValue, err := strconv.ParseFloat(scaledObject.Spec.Advanced.ScalingModifiers.ActivationTarget, 64)
				if err != nil {
					return false, true, metricsRecord, []string{}, fmt.Errorf("scalingModifiers.ActivationTarget parsing error %w", err)
				}
				activationValue = targetValue
			}

			for _, metric := range matchingMetrics {
				value := metric.Value.AsApproximateFloat64()
				metricscollector.RecordScalerMetric(scaledObject.Namespace, scaledObject.Name, kedav1alpha1.CompositeMetricName, 0, metric.MetricName, true, value)
				metricscollector.RecordScalerActive(scaledObject.Namespace, scaledObject.Name, kedav1alpha1.CompositeMetricName, 0, metric.MetricName, true, value > activationValue)
				if !isScaledObjectActive {
					isScaledObjectActive = value > activationValue

					if isScaledObjectActive {
						activeTriggers = append(activeTriggers, "ModifiersTrigger")
					}
				}
			}
		}
	}

	// cpu/memory scaler only can scale to zero if there is any other external metric because otherwise
	// it'll never scale from 0. If all the triggers are only cpu/memory, we enforce the IsActive
	if len(scaledObject.Spec.Triggers) <= cpuMemCount && !isScaledObjectError {
		isScaledObjectActive = true
	}
	return isScaledObjectActive, isScaledObjectError, metricsRecord, activeTriggers, err
}

// scalerState is used as return
// for the function getScalerState. It contains
// the state of the scaler and all the required
// info for calculating the ScaledObjectState
type scalerState struct {
	// IsActive will be overrided by formula calculation
	IsActive    bool
	TriggerName string
	Metrics     []external_metrics.ExternalMetricValue
	Pairs       map[string]string
	Records     map[string]metricscache.MetricsRecord
	Err         error
}

// getScalerState returns getStateScalerResult with the state
// for an specific scaler. The state contains if it's active or
// with erros, but also the records for the cache and he metrics
// for the custom formulas
func (*scaleHandler) getScalerState(ctx context.Context, scaler scalers.Scaler, triggerIndex int, scalerConfig scalersconfig.ScalerConfig,
	cache *cache.ScalersCache, logger logr.Logger, scaledObject *kedav1alpha1.ScaledObject) scalerState {
	result := scalerState{
		IsActive:    false,
		Err:         nil,
		TriggerName: "",
		Metrics:     []external_metrics.ExternalMetricValue{},
		Pairs:       map[string]string{},
		Records:     map[string]metricscache.MetricsRecord{},
	}

	result.TriggerName = strings.Replace(fmt.Sprintf("%T", scaler), "*scalers.", "", 1)
	if scalerConfig.TriggerName != "" {
		result.TriggerName = scalerConfig.TriggerName
	}

	metricSpecs, err := cache.GetMetricSpecForScalingForScaler(ctx, triggerIndex)
	if err != nil {
		result.Err = err
		logger.Error(err, "error getting metric spec for the scaler", "scaler", result.TriggerName)
		cache.Recorder.Event(scaledObject, corev1.EventTypeWarning, eventreason.KEDAScalerFailed, err.Error())
	}

	for _, spec := range metricSpecs {
		if spec.External == nil {
			continue
		}

		metricName := spec.External.Metric.Name

		var latency time.Duration
		metrics, isMetricActive, latency, err := cache.GetMetricsAndActivityForScaler(ctx, triggerIndex, metricName)
		metricscollector.RecordScalerError(scaledObject.Namespace, scaledObject.Name, result.TriggerName, triggerIndex, metricName, true, err)
		if latency != -1 {
			metricscollector.RecordScalerLatency(scaledObject.Namespace, scaledObject.Name, result.TriggerName, triggerIndex, metricName, true, latency)
		}
		result.Metrics = append(result.Metrics, metrics...)
		logger.V(1).Info("Getting metrics and activity from scaler", "scaler", result.TriggerName, "metricName", metricName, "metrics", metrics, "activity", isMetricActive, "scalerError", err)

		if scalerConfig.TriggerUseCachedMetrics {
			result.Records[metricName] = metricscache.MetricsRecord{
				IsActive:    isMetricActive,
				Metric:      metrics,
				ScalerError: err,
			}
		}

		if err != nil {
			result.Err = err
			if scaledObject.IsUsingModifiers() {
				logger.Error(err, "error getting metric source", "source", result.TriggerName)
				cache.Recorder.Event(scaledObject, corev1.EventTypeWarning, eventreason.KEDAMetricSourceFailed, err.Error())
			} else {
				logger.Error(err, "error getting scale decision", "scaler", result.TriggerName)
				cache.Recorder.Event(scaledObject, corev1.EventTypeWarning, eventreason.KEDAScalerFailed, err.Error())
			}
		} else {
			result.IsActive = isMetricActive
			for _, metric := range metrics {
				metricValue := metric.Value.AsApproximateFloat64()
				metricscollector.RecordScalerMetric(scaledObject.Namespace, scaledObject.Name, result.TriggerName, triggerIndex, metric.MetricName, true, metricValue)
			}
			if !scaledObject.IsUsingModifiers() {
				if isMetricActive {
					if spec.External != nil {
						logger.V(1).Info("Scaler for scaledObject is active", "scaler", result.TriggerName, "metricName", metricName)
					}
					if spec.Resource != nil {
						logger.V(1).Info("Scaler for scaledObject is active", "scaler", result.TriggerName, "metricName", spec.Resource.Name)
					}
				}
				metricscollector.RecordScalerActive(scaledObject.Namespace, scaledObject.Name, result.TriggerName, triggerIndex, metricName, true, isMetricActive)
			}
		}

		result.Pairs, err = modifiers.GetPairTriggerAndMetric(scaledObject, metricName, scalerConfig.TriggerName)
		if err != nil {
			logger.Error(err, "error pairing triggers & metrics for compositeScaler")
		}
	}
	return result
}

// / --------------------------------------------------------------------------- ///
// / ----------             ScaledJob related methods               --------- ///
// / --------------------------------------------------------------------------- ///

// getScaledJobMetrics returns metrics for specified metric name for a ScaledJob identified by its name and namespace.
// It could either query the metric value directly from the scaler or from a cache, that's being stored for the scaler.
<<<<<<< HEAD
func (h *scaleHandler) getScaledJobMetrics(ctx context.Context, scaledJob *kedav1alpha1.ScaledJob, _, pendingJobCount int64) []scaledjob.ScalerMetrics {
=======
func (h *scaleHandler) getScaledJobMetrics(ctx context.Context, scaledJob *kedav1alpha1.ScaledJob) ([]scaledjob.ScalerMetrics, bool) {
	logger := log.WithValues("scaledJob.Namespace", scaledJob.Namespace, "scaledJob.Name", scaledJob.Name)

>>>>>>> 9831734a
	cache, err := h.GetScalersCache(ctx, scaledJob)
	metricscollector.RecordScaledJobError(scaledJob.Namespace, scaledJob.Name, err)
	if err != nil {
		log.Error(err, "error getting scalers cache", "scaledJob.Namespace", scaledJob.Namespace, "scaledJob.Name", scaledJob.Name)
		return nil, true
	}
	var isError bool
	var scalersMetrics []scaledjob.ScalerMetrics
	scalers, scalerConfigs := cache.GetScalers()
	for scalerIndex, scaler := range scalers {
		scalerName := strings.Replace(fmt.Sprintf("%T", scalers[scalerIndex]), "*scalers.", "", 1)
		if scalerConfigs[scalerIndex].TriggerName != "" {
			scalerName = scalerConfigs[scalerIndex].TriggerName
		}
		isActive := false
		scalerType := fmt.Sprintf("%T:", scaler)

		scalerLogger := log.WithValues("scaledJob.Name", scaledJob.Name, "Scaler", scalerType)

		metricSpecs := scaler.GetMetricSpecForScaling(ctx)

		for _, spec := range metricSpecs {
			// skip scaler that doesn't return any metric specs (usually External scaler with incorrect metadata)
			// or skip cpu/memory resource scaler
			if len(metricSpecs) < 1 || spec.External == nil {
				continue
			}
			metricName := spec.External.Metric.Name
			metrics, isTriggerActive, latency, err := cache.GetMetricsAndActivityForScaler(ctx, scalerIndex, metricName)
			metricscollector.RecordScaledJobError(scaledJob.Namespace, scaledJob.Name, err)
			if latency != -1 {
				metricscollector.RecordScalerLatency(scaledJob.Namespace, scaledJob.Name, scalerName, scalerIndex, metricName, false, latency)
			}
			if err != nil {
				scalerLogger.Error(err, "Error getting scaler metrics and activity, but continue")
				cache.Recorder.Event(scaledJob, corev1.EventTypeWarning, eventreason.KEDAScalerFailed, err.Error())
				isError = true
				continue
			}
			if isTriggerActive {
				isActive = true
			}
			queueLength, maxValue, targetAverageValue := scaledjob.CalculateQueueLengthAndMaxValue(metrics, metricSpecs, scaledJob.MaxReplicaCount())

			scalerLogger.V(1).Info("Scaler Metric value", "isTriggerActive", isTriggerActive, metricSpecs[0].External.Metric.Name, queueLength, "targetAverageValue", targetAverageValue)

			scalersMetrics = append(scalersMetrics, scaledjob.ScalerMetrics{
				QueueLength: queueLength,
				MaxValue:    maxValue,
				IsActive:    isActive,
			})
			for _, metric := range metrics {
				metricValue := metric.Value.AsApproximateFloat64()
				metricscollector.RecordScalerMetric(scaledJob.Namespace, scaledJob.Name, scalerName, scalerIndex, metric.MetricName, false, metricValue)
			}

<<<<<<< HEAD
		//TODO: don't remove pendingJobCount for some scalers like kuberentes_workload_scaler
		queueLength -= float64(pendingJobCount)
		if queueLength < 0 {
			queueLength = 0
		}

		scalerLogger.V(1).Info("Scaler Metric value", "isTriggerActive", isTriggerActive, metricSpecs[0].External.Metric.Name, queueLength, "targetAverageValue", targetAverageValue)
=======
			if isTriggerActive {
				if spec.External != nil {
					logger.V(1).Info("Scaler for scaledJob is active", "scaler", scalerName, "metricName", metricName)
				}
				if spec.Resource != nil {
					logger.V(1).Info("Scaler for scaledJob is active", "scaler", scalerName, "metricName", spec.Resource.Name)
				}
			}
>>>>>>> 9831734a

			metricscollector.RecordScalerError(scaledJob.Namespace, scaledJob.Name, scalerName, scalerIndex, metricName, false, err)
			metricscollector.RecordScalerActive(scaledJob.Namespace, scaledJob.Name, scalerName, scalerIndex, metricName, false, isTriggerActive)
		}
	}
	return scalersMetrics, isError
}

// isScaledJobActive returns whether the input ScaledJob:
// is active as the first return value,
// the second and the third return values indicate queueLength and maxValue for scale
<<<<<<< HEAD
func (h *scaleHandler) isScaledJobActive(ctx context.Context, scaledJob *kedav1alpha1.ScaledJob, runningJobCount, pendingJobCount int64) (bool, int64, int64) {
	logger := logf.Log.WithName("scalemetrics")

	scalersMetrics := h.getScaledJobMetrics(ctx, scaledJob, runningJobCount, pendingJobCount)
=======
func (h *scaleHandler) isScaledJobActive(ctx context.Context, scaledJob *kedav1alpha1.ScaledJob) (bool, bool, int64, int64) {
	logger := logf.Log.WithName("scalemetrics")

	scalersMetrics, isError := h.getScaledJobMetrics(ctx, scaledJob)
>>>>>>> 9831734a
	isActive, queueLength, maxValue, maxFloatValue :=
		scaledjob.IsScaledJobActive(scalersMetrics, scaledJob.Spec.ScalingStrategy.MultipleScalersCalculation, scaledJob.MinReplicaCount(), scaledJob.MaxReplicaCount())

	logger.V(1).WithValues("scaledJob.Name", scaledJob.Name).Info("Checking if ScaleJob Scalers are active", "isActive", isActive, "maxValue", maxFloatValue, "MultipleScalersCalculation", scaledJob.Spec.ScalingStrategy.MultipleScalersCalculation)
	return isActive, isError, queueLength, maxValue
}

// getTrueMetricArray is a help function made for composite scaler to determine
// what metrics should be used. In case of composite scaler (ScalingModifiers struct),
// all external metrics will be used. Returns all external metrics otherwise it
// returns the same metric given.
// TODO: if the bug (mentioned in function below) is fixed this can be moved to
// 'modifiers/' directory with the rest of the functions
func (h *scaleHandler) getTrueMetricArray(ctx context.Context, metricName string, so *kedav1alpha1.ScaledObject) ([]string, error) {
	// if composite scaler is given return all external metrics

	// bug fix for the invalid cache (not loaded properly) and needs to be fetched again
	// Tracking issue: https://github.com/kedacore/keda/issues/4955
	if so != nil && so.Spec.Advanced != nil && so.Spec.Advanced.ScalingModifiers.Target != "" {
		if len(so.Status.ExternalMetricNames) == 0 {
			scaledObject := &kedav1alpha1.ScaledObject{}
			err := h.client.Get(ctx, types.NamespacedName{Name: so.Name, Namespace: so.Namespace}, scaledObject)
			if err != nil {
				log.Error(err, "failed to get ScaledObject", "name", so.Name, "namespace", so.Namespace)
				return nil, err
			}
			if len(scaledObject.Status.ExternalMetricNames) == 0 {
				err := fmt.Errorf("failed to get ScaledObject.Status.ExternalMetricNames, probably invalid ScaledObject cache")
				log.Error(err, "failed to get ScaledObject.Status.ExternalMetricNames, probably invalid ScaledObject cache", "scaledObject.Name", scaledObject.Name, "scaledObject.Namespace", scaledObject.Namespace)
				return nil, err
			}

			so = scaledObject
		}
		return so.Status.ExternalMetricNames, nil
	}
	return []string{metricName}, nil
}<|MERGE_RESOLUTION|>--- conflicted
+++ resolved
@@ -259,13 +259,13 @@
 			return
 		}
 
-<<<<<<< HEAD
-		isActive, scaleTo, maxScale := h.isScaledJobActive(ctx, obj, h.scaleExecutor.GetRunningJobCount(ctx, obj), h.scaleExecutor.GetPendingJobCount(ctx, obj))
-		h.scaleExecutor.RequestJobScale(ctx, obj, isActive, scaleTo, maxScale)
-=======
-		isActive, isError, scaleTo, maxScale := h.isScaledJobActive(ctx, obj)
+		//<<<<<<< HEAD
+		//		isActive, scaleTo, maxScale := h.isScaledJobActive(ctx, obj, h.scaleExecutor.GetRunningJobCount(ctx, obj), h.scaleExecutor.GetPendingJobCount(ctx, obj))
+		//		h.scaleExecutor.RequestJobScale(ctx, obj, isActive, scaleTo, maxScale)
+		//=======
+		isActive, isError, scaleTo, maxScale := h.isScaledJobActive(ctx, obj, h.scaleExecutor.GetRunningJobCount(ctx, obj), h.scaleExecutor.GetPendingJobCount(ctx, obj))
 		h.scaleExecutor.RequestJobScale(ctx, obj, isActive, isError, scaleTo, maxScale)
->>>>>>> 9831734a
+		//>>>>>>> 9831734ac48793637dacbc6bf2b35f1ffd69f9e4
 	}
 }
 
@@ -818,13 +818,10 @@
 
 // getScaledJobMetrics returns metrics for specified metric name for a ScaledJob identified by its name and namespace.
 // It could either query the metric value directly from the scaler or from a cache, that's being stored for the scaler.
-<<<<<<< HEAD
-func (h *scaleHandler) getScaledJobMetrics(ctx context.Context, scaledJob *kedav1alpha1.ScaledJob, _, pendingJobCount int64) []scaledjob.ScalerMetrics {
-=======
-func (h *scaleHandler) getScaledJobMetrics(ctx context.Context, scaledJob *kedav1alpha1.ScaledJob) ([]scaledjob.ScalerMetrics, bool) {
+func (h *scaleHandler) getScaledJobMetrics(ctx context.Context, scaledJob *kedav1alpha1.ScaledJob, _, pendingJobCount int64) ([]scaledjob.ScalerMetrics, bool) {
+	//func (h *scaleHandler) getScaledJobMetrics(ctx context.Context, scaledJob *kedav1alpha1.ScaledJob) ([]scaledjob.ScalerMetrics, bool) {
 	logger := log.WithValues("scaledJob.Namespace", scaledJob.Namespace, "scaledJob.Name", scaledJob.Name)
 
->>>>>>> 9831734a
 	cache, err := h.GetScalersCache(ctx, scaledJob)
 	metricscollector.RecordScaledJobError(scaledJob.Namespace, scaledJob.Name, err)
 	if err != nil {
@@ -868,6 +865,12 @@
 				isActive = true
 			}
 			queueLength, maxValue, targetAverageValue := scaledjob.CalculateQueueLengthAndMaxValue(metrics, metricSpecs, scaledJob.MaxReplicaCount())
+
+			//TODO: don't remove pendingJobCount for some scalers like kuberentes_workload_scaler
+			queueLength -= float64(pendingJobCount)
+			if queueLength < 0 {
+				queueLength = 0
+			}
 
 			scalerLogger.V(1).Info("Scaler Metric value", "isTriggerActive", isTriggerActive, metricSpecs[0].External.Metric.Name, queueLength, "targetAverageValue", targetAverageValue)
 
@@ -881,15 +884,6 @@
 				metricscollector.RecordScalerMetric(scaledJob.Namespace, scaledJob.Name, scalerName, scalerIndex, metric.MetricName, false, metricValue)
 			}
 
-<<<<<<< HEAD
-		//TODO: don't remove pendingJobCount for some scalers like kuberentes_workload_scaler
-		queueLength -= float64(pendingJobCount)
-		if queueLength < 0 {
-			queueLength = 0
-		}
-
-		scalerLogger.V(1).Info("Scaler Metric value", "isTriggerActive", isTriggerActive, metricSpecs[0].External.Metric.Name, queueLength, "targetAverageValue", targetAverageValue)
-=======
 			if isTriggerActive {
 				if spec.External != nil {
 					logger.V(1).Info("Scaler for scaledJob is active", "scaler", scalerName, "metricName", metricName)
@@ -898,11 +892,39 @@
 					logger.V(1).Info("Scaler for scaledJob is active", "scaler", scalerName, "metricName", spec.Resource.Name)
 				}
 			}
->>>>>>> 9831734a
 
 			metricscollector.RecordScalerError(scaledJob.Namespace, scaledJob.Name, scalerName, scalerIndex, metricName, false, err)
 			metricscollector.RecordScalerActive(scaledJob.Namespace, scaledJob.Name, scalerName, scalerIndex, metricName, false, isTriggerActive)
 		}
+		//<<<<<<< HEAD
+
+		//metrics, isTriggerActive, _, err := cache.GetMetricsAndActivityForScaler(ctx, i, metricSpecs[0].External.Metric.Name)
+		//if err != nil {
+		//	scalerLogger.V(1).Info("Error getting scaler metrics and activity, but continue", "error", err)
+		//	cache.Recorder.Event(scaledJob, corev1.EventTypeWarning, eventreason.KEDAScalerFailed, err.Error())
+		//	continue
+		//}
+		//if isTriggerActive {
+		//	isActive = true
+		//}
+		//
+		//queueLength, maxValue, targetAverageValue := scaledjob.CalculateQueueLengthAndMaxValue(metrics, metricSpecs, scaledJob.MaxReplicaCount())
+		//
+		////TODO: don't remove pendingJobCount for some scalers like kuberentes_workload_scaler
+		//queueLength -= float64(pendingJobCount)
+		//if queueLength < 0 {
+		//	queueLength = 0
+		//}
+		//
+		//scalerLogger.V(1).Info("Scaler Metric value", "isTriggerActive", isTriggerActive, metricSpecs[0].External.Metric.Name, queueLength, "targetAverageValue", targetAverageValue)
+		//
+		//scalersMetrics = append(scalersMetrics, scaledjob.ScalerMetrics{
+		//	QueueLength: queueLength,
+		//	MaxValue:    maxValue,
+		//	IsActive:    isActive,
+		//})
+		//=======
+		//>>>>>>> 9831734ac48793637dacbc6bf2b35f1ffd69f9e4
 	}
 	return scalersMetrics, isError
 }
@@ -910,17 +932,17 @@
 // isScaledJobActive returns whether the input ScaledJob:
 // is active as the first return value,
 // the second and the third return values indicate queueLength and maxValue for scale
-<<<<<<< HEAD
-func (h *scaleHandler) isScaledJobActive(ctx context.Context, scaledJob *kedav1alpha1.ScaledJob, runningJobCount, pendingJobCount int64) (bool, int64, int64) {
+// <<<<<<< HEAD
+func (h *scaleHandler) isScaledJobActive(ctx context.Context, scaledJob *kedav1alpha1.ScaledJob, runningJobCount, pendingJobCount int64) (bool, bool, int64, int64) {
 	logger := logf.Log.WithName("scalemetrics")
 
-	scalersMetrics := h.getScaledJobMetrics(ctx, scaledJob, runningJobCount, pendingJobCount)
-=======
-func (h *scaleHandler) isScaledJobActive(ctx context.Context, scaledJob *kedav1alpha1.ScaledJob) (bool, bool, int64, int64) {
-	logger := logf.Log.WithName("scalemetrics")
-
-	scalersMetrics, isError := h.getScaledJobMetrics(ctx, scaledJob)
->>>>>>> 9831734a
+	scalersMetrics, isError := h.getScaledJobMetrics(ctx, scaledJob, runningJobCount, pendingJobCount)
+	//=======
+	//func (h *scaleHandler) isScaledJobActive(ctx context.Context, scaledJob *kedav1alpha1.ScaledJob) (bool, bool, int64, int64) {
+	//	logger := logf.Log.WithName("scalemetrics")
+
+	//scalersMetrics, isError := h.getScaledJobMetrics(ctx, scaledJob)
+	//>>>>>>> 9831734ac48793637dacbc6bf2b35f1ffd69f9e4
 	isActive, queueLength, maxValue, maxFloatValue :=
 		scaledjob.IsScaledJobActive(scalersMetrics, scaledJob.Spec.ScalingStrategy.MultipleScalersCalculation, scaledJob.MinReplicaCount(), scaledJob.MaxReplicaCount())
 
